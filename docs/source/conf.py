# Configuration file for the Sphinx documentation builder.
#
# This file only contains a selection of the most common options. For a full
# list see the documentation:
# https://www.sphinx-doc.org/en/master/usage/configuration.html

# -- Path setup --------------------------------------------------------------

# If extensions (or modules to document with autodoc) are in another directory,
# add these directories to sys.path here. If the directory is relative to the
# documentation root, use os.path.abspath to make it absolute, like shown here.
#
import os
import sys
#from unittest.mock import MagicMock

sys.path.insert(0, os.path.abspath('../../dreem/dreem'))



sys.path.append(os.path.abspath("..")+'/..')
#sys.path.insert(os.path.abspath('../..')) 	
sys.path.insert(0, os.path.abspath("../../"))
 
# Fix matplotlib non import
MOCK_MODULES = ['yaml']
<<<<<<< HEAD
with open('../../dreem/requirements.txt') as f:
=======
with open('../requirements.txt') as f:
>>>>>>> cb39ce86
    for line in f:
        MOCK_MODULES.append(line.strip().split('=')[0])
        
#for mod_name in MOCK_MODULES:
#    sys.modules[mod_name] = MagicMock()
    

# -- Project information -----------------------------------------------------

project = 'dreem'
copyright = '2023, Rouskin Lab'
author = 'Yves Martin des Taillades, Scott Grote, Matthew Allan, Alberic de Lajarte'

# The full version, including alpha/beta/rc tags
release = '28.02.2023'

# -- General configuration ---------------------------------------------------

# Add any Sphinx extension module names here, as strings. They can be
# extensions coming with Sphinx (named 'sphinx.ext.*') or your custom
# ones.

from recommonmark.parser import CommonMarkParser

source_parsers = {
    '.md': CommonMarkParser,
}

source_suffix = ['.rst', '.md']

extensions = [
    'sphinx.ext.napoleon',
    'sphinx.ext.duration',
    'sphinx.ext.doctest',
    'sphinx.ext.autodoc',
    'sphinx.ext.autosummary',
    'sphinx.ext.intersphinx',
    'sphinxcontrib.blockdiag',
    'sphinx.ext.autosectionlabel',
    'recommonmark',
    'sphinx_panels',
    'sphinx_click',
    ]


# Fontpath for blockdiag (truetype font)
blockdiag_fontpath = '/usr/share/fonts/truetype/ipafont/ipagp.ttf'

# Provide a GitHub API token:
# Pass the SPHINX_GITHUB_CHANGELOG_TOKEN environment variable to your build
# OR
sphinx_github_changelog_token = "..."

# Napoleon settings
napoleon_google_docstring = True
napoleon_numpy_docstring = True
napoleon_include_init_with_doc = False
napoleon_include_private_with_doc = False
napoleon_include_special_with_doc = True
napoleon_use_admonition_for_examples = False
napoleon_use_admonition_for_notes = False
napoleon_use_admonition_for_references = False
napoleon_use_ivar = False
napoleon_use_param = True
napoleon_use_rtype = True
napoleon_preprocess_types = True
napoleon_type_aliases = None
napoleon_attr_annotations = True

intersphinx_mapping = {
    'python': ('https://docs.python.org/3/', None),
    'sphinx': ('https://www.sphinx-doc.org/en/master/', None),
}
intersphinx_disabled_domains = ['std']

templates_path = ['_templates']

# -- Options for HTML output
html_theme = 'sphinx_rtd_theme'

# -- Options for EPUB output
epub_show_urls = 'footnote'

autosectionlabel_prefix_document = True

# Options for build
# fail_on_warning = True
# autodoc_mock_imports = MOCK_MODULES
nitpick_ignore = [('py:class', 'type')]

# Generate the plots for the gallery
sys.path.append(os.path.abspath(""))
from plots import gallery_generator
gallery_generator.main()<|MERGE_RESOLUTION|>--- conflicted
+++ resolved
@@ -24,11 +24,7 @@
  
 # Fix matplotlib non import
 MOCK_MODULES = ['yaml']
-<<<<<<< HEAD
-with open('../../dreem/requirements.txt') as f:
-=======
 with open('../requirements.txt') as f:
->>>>>>> cb39ce86
     for line in f:
         MOCK_MODULES.append(line.strip().split('=')[0])
         
