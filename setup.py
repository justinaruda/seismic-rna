from setuptools import setup, find_packages
<<<<<<< HEAD
#from dreem import __version__
import sys, os

requirements_path = os.path.join(os.getcwd(), 'requirements.txt')
requirements_path = '/Users/ymdt/src/dreem/requirements.txt'
print("Python version: {}".format(sys.version))
=======
import sys

from Cython.Build import cythonize


>>>>>>> be4c48ad
requirements = []
with open(requirements_path, 'r') as fh:
    for line in fh:
        requirements.append(line.strip())


#PYTHON_VERSION = (3,10)

#if sys.version_info < PYTHON_VERSION:
#    sys.exit(f"Python >= {PYTHON_VERSION[0]}.{PYTHON_VERSION[1]} required.")

readme = open('README.md').read()

setup(
<<<<<<< HEAD
    version='0.1.1',
  long_description=readme,
   packages=find_packages(),
   package_dir={'dreem': 'dreem'},
   py_modules=[
        'dreem',
        'dreem/demultiplex',
        'dreem/align',
        'dreem/vector',
        'dreem/cluster',
        'dreem/aggregate',
        'dreem/draw',
        'dreem/test',
        'dreem/util',
   ],
   include_package_data=True,
   install_requires=requirements,
   entry_points = {'console_scripts' : ['dreem = dreem.main : cli']}
=======
    name='dreem',
    version="0.1.0",
    license="MIT",
    description=("Implementation of Prof Silvi Rouskin's DREEM algorithm "
                 "by Yves Martin, Scott Grote, and Matty Allan"),
    author="Yves Martin des Taillades, Scott Grote, and Matty Allan",
    author_email='yves@martin.yt',
    long_description=readme,
    url='https://github.com/rouskinlab/dreem',
    packages=find_packages(),
    package_dir={'dreem': 'dreem'},
    py_modules=[
         'dreem',
         'dreem/demultiplex',
         'dreem/align',
         'dreem/vector',
         'dreem/cluster',
         'dreem/aggregate',
         'dreem/draw',
         'dreem/test',
         'dreem/util',
    ],
    ext_modules=cythonize("dreem/vector/vector.pyx"),
    include_package_data=True,
    install_requires=requirements,
    entry_points = {'console_scripts' : ['dreem = dreem.main : cli']}
>>>>>>> be4c48ad
)<|MERGE_RESOLUTION|>--- conflicted
+++ resolved
@@ -1,20 +1,12 @@
 from setuptools import setup, find_packages
-<<<<<<< HEAD
-#from dreem import __version__
+
 import sys, os
 
-requirements_path = os.path.join(os.getcwd(), 'requirements.txt')
-requirements_path = '/Users/ymdt/src/dreem/requirements.txt'
-print("Python version: {}".format(sys.version))
-=======
-import sys
 
 from Cython.Build import cythonize
 
-
->>>>>>> be4c48ad
 requirements = []
-with open(requirements_path, 'r') as fh:
+with open('requirements.txt', 'r') as fh:
     for line in fh:
         requirements.append(line.strip())
 
@@ -27,8 +19,7 @@
 readme = open('README.md').read()
 
 setup(
-<<<<<<< HEAD
-    version='0.1.1',
+  version='0.1.1',
   long_description=readme,
    packages=find_packages(),
    package_dir={'dreem': 'dreem'},
@@ -46,32 +37,4 @@
    include_package_data=True,
    install_requires=requirements,
    entry_points = {'console_scripts' : ['dreem = dreem.main : cli']}
-=======
-    name='dreem',
-    version="0.1.0",
-    license="MIT",
-    description=("Implementation of Prof Silvi Rouskin's DREEM algorithm "
-                 "by Yves Martin, Scott Grote, and Matty Allan"),
-    author="Yves Martin des Taillades, Scott Grote, and Matty Allan",
-    author_email='yves@martin.yt',
-    long_description=readme,
-    url='https://github.com/rouskinlab/dreem',
-    packages=find_packages(),
-    package_dir={'dreem': 'dreem'},
-    py_modules=[
-         'dreem',
-         'dreem/demultiplex',
-         'dreem/align',
-         'dreem/vector',
-         'dreem/cluster',
-         'dreem/aggregate',
-         'dreem/draw',
-         'dreem/test',
-         'dreem/util',
-    ],
-    ext_modules=cythonize("dreem/vector/vector.pyx"),
-    include_package_data=True,
-    install_requires=requirements,
-    entry_points = {'console_scripts' : ['dreem = dreem.main : cli']}
->>>>>>> be4c48ad
 )