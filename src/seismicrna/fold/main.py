from logging import getLogger
from pathlib import Path

from click import command

from .rnastructure import fold, ct2dot
from ..core import path
from ..core.arg import (CMD_FOLD,
                        docdef,
                        arg_input_path,
                        opt_temp_dir,
                        opt_keep_temp,
                        arg_fasta,
                        opt_sections_file,
                        opt_coords,
                        opt_primers,
                        opt_primer_gap,
                        opt_quantile,
<<<<<<< HEAD
                        opt_max_procs, opt_parallel, opt_rerun)
from ..core.cmd import CMD_FOLD
from ..core.depend import require_dependency
from ..core.fasta import parse_fasta
from ..core.parallel import as_list_of_tuples, dispatch
from ..core.rna import RnaProfile
from ..core.sect import RefSections, Section
from ..core.seq import DNA
from ..core.shell import RNASTRUCTURE_CT2DOT_CMD, RNASTRUCTURE_FOLD_CMD
from ..core.temp import lock_temp_dir
=======
                        opt_max_procs,
                        opt_parallel,
                        opt_force)
from ..core.extern import (RNASTRUCTURE_CT2DOT_CMD,
                           RNASTRUCTURE_FOLD_CMD,
                           require_dependency)
from ..core.parallel import as_list_of_tuples, dispatch
from ..core.rna import RnaProfile
from ..core.seq import DNA, RefSections, Section, parse_fasta
from ..core.parallel import lock_temp_dir
>>>>>>> b54f4983
from ..table.load import load, MaskPosTableLoader, ClustPosTableLoader

logger = getLogger(__name__)

params = [
    arg_fasta,
    arg_input_path,
    opt_sections_file,
    opt_coords,
    opt_primers,
    opt_primer_gap,
    opt_quantile,
    opt_temp_dir,
    opt_keep_temp,
    opt_max_procs,
    opt_parallel,
    opt_force,
]


@command(CMD_FOLD, params=params)
def cli(*args, **kwargs):
    """ Predict the structure(s) of an RNA using mutation rates from the
    individual clusters or the ensemble average ('mask' step). """
    return run(*args, **kwargs)


@lock_temp_dir
@docdef.auto()
def run(fasta: str,
        input_path: tuple[str, ...],
        *,
        sections_file: str | None,
        coords: tuple[tuple[str, int, int], ...],
        primers: tuple[tuple[str, DNA, DNA], ...],
        primer_gap: int,
        quantile: float,
        temp_dir: str,
        keep_temp: bool,
        max_procs: int,
        parallel: bool,
        force: bool):
    """
    Predict RNA structures using mutation rates as constraints.
    """

    require_dependency(RNASTRUCTURE_FOLD_CMD, __name__)
    require_dependency(RNASTRUCTURE_CT2DOT_CMD, __name__)

    # Reactivities must be normalized before using them to fold.
    if quantile <= 0.:
        logger.warning("Fold requires normalized mutation rates, but got "
                       f"quantile = {quantile}; setting quantile to 1.0")
        quantile = 1.
    # Get the sections for every reference sequence.
    ref_sections = RefSections(parse_fasta(Path(fasta), DNA),
                               sects_file=(Path(sections_file) if sections_file
                                           else None),
                               coords=coords,
                               primers=primers,
                               primer_gap=primer_gap)
    # Initialize the table loaders.
    tab_files = path.find_files_chain(map(Path, input_path), [path.TableSeg])
    loaders = [loader for loader in dispatch(load, max_procs, parallel,
                                             args=as_list_of_tuples(tab_files),
                                             pass_n_procs=False)
               if isinstance(loader, (MaskPosTableLoader, ClustPosTableLoader))]
    # Fold the RNA profiles.
    return dispatch(fold_rna, max_procs, parallel,
                    args=[(loader, ref_sections.list(loader.ref))
                          for loader in loaders],
                    kwargs=dict(temp_dir=Path(temp_dir), keep_temp=keep_temp,
                                quantile=quantile, force=force),
                    pass_n_procs=True)


def fold_rna(loader: MaskPosTableLoader | ClustPosTableLoader,
             sections: list[Section], n_procs: int, quantile: float, **kwargs):
    """ Fold an RNA molecule from one table of reactivities. """
    return dispatch(fold_profile, n_procs, parallel=True,
                    args=[(profile,)
                          for profile in loader.iter_profiles(sections,
                                                              quantile)],
                    kwargs=dict(out_dir=loader.top, **kwargs),
                    pass_n_procs=False)


def fold_profile(rna: RnaProfile, out_dir: Path, **kwargs):
    """ Fold a section of an RNA from one mutational profile. """
    ct_file = fold(rna, out_dir=out_dir, **kwargs)
    dot_file = ct2dot(ct_file)
    varna_color_file = rna.to_varna_color_file(out_dir)
    return ct_file, dot_file, varna_color_file

########################################################################
#                                                                      #
# Copyright ©2023, the Rouskin Lab.                                    #
#                                                                      #
# This file is part of SEISMIC-RNA.                                    #
#                                                                      #
# SEISMIC-RNA is free software; you can redistribute it and/or modify  #
# it under the terms of the GNU General Public License as published by #
# the Free Software Foundation; either version 3 of the License, or    #
# (at your option) any later version.                                  #
#                                                                      #
# SEISMIC-RNA is distributed in the hope that it will be useful, but   #
# WITHOUT ANY WARRANTY; without even the implied warranty of MERCHANT- #
# ABILITY or FITNESS FOR A PARTICULAR PURPOSE. See the GNU General     #
# Public License for more details.                                     #
#                                                                      #
# You should have received a copy of the GNU General Public License    #
# along with SEISMIC-RNA; if not, see <https://www.gnu.org/licenses>.  #
#                                                                      #
########################################################################<|MERGE_RESOLUTION|>--- conflicted
+++ resolved
@@ -16,18 +16,6 @@
                         opt_primers,
                         opt_primer_gap,
                         opt_quantile,
-<<<<<<< HEAD
-                        opt_max_procs, opt_parallel, opt_rerun)
-from ..core.cmd import CMD_FOLD
-from ..core.depend import require_dependency
-from ..core.fasta import parse_fasta
-from ..core.parallel import as_list_of_tuples, dispatch
-from ..core.rna import RnaProfile
-from ..core.sect import RefSections, Section
-from ..core.seq import DNA
-from ..core.shell import RNASTRUCTURE_CT2DOT_CMD, RNASTRUCTURE_FOLD_CMD
-from ..core.temp import lock_temp_dir
-=======
                         opt_max_procs,
                         opt_parallel,
                         opt_force)
@@ -38,7 +26,6 @@
 from ..core.rna import RnaProfile
 from ..core.seq import DNA, RefSections, Section, parse_fasta
 from ..core.parallel import lock_temp_dir
->>>>>>> b54f4983
 from ..table.load import load, MaskPosTableLoader, ClustPosTableLoader
 
 logger = getLogger(__name__)
