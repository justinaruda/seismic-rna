from __future__ import annotations

import json
import sys
from abc import ABC, abstractmethod
from datetime import datetime
from functools import cache
from inspect import getmembers
from pathlib import Path
from typing import Any, Callable, Hashable, Iterable

import numpy as np
from click import Option

from .arg import (opt_phred_enc,
                  opt_fastp,
                  opt_fastp_5,
                  opt_fastp_3,
                  opt_fastp_w,
                  opt_fastp_m,
                  opt_fastp_poly_g_min_len,
                  opt_fastp_poly_x,
                  opt_fastp_poly_x_min_len,
                  opt_fastp_adapter_trimming,
                  opt_fastp_adapter_1,
                  opt_fastp_adapter_2,
                  opt_fastp_adapter_fasta,
                  opt_fastp_detect_adapter_for_pe,
                  opt_fastp_poly_g,
                  opt_fastp_min_length,
                  opt_bt2_d,
                  opt_bt2_r,
                  opt_bt2_dpad,
                  opt_bt2_orient,
                  opt_bt2_i,
                  opt_bt2_x,
                  opt_bt2_s,
                  opt_bt2_l,
                  opt_bt2_gbar,
                  opt_bt2_un,
                  opt_bt2_discordant,
                  opt_bt2_mixed,
                  opt_bt2_dovetail,
                  opt_bt2_contain,
                  opt_bt2_local,
                  opt_sep_strands,
                  opt_f1r2_fwd,
                  opt_rev_label,
                  opt_min_reads,
                  opt_min_mapq,
                  opt_insert3,
                  opt_ambindel,
                  opt_overhangs,
                  opt_clip_end5,
                  opt_clip_end3,
                  opt_fold_temp,
                  opt_fold_md,
                  opt_fold_mfe,
                  opt_fold_max,
                  opt_fold_percent,
                  opt_quantile,
                  opt_quick_unbias,
                  opt_quick_unbias_thresh,
                  opt_min_ncov_read,
                  opt_min_finfo_read,
                  opt_min_mut_gap,
                  opt_min_ninfo_pos,
                  opt_max_fmut_pos,
                  opt_max_mask_iter,
                  opt_em_runs,
                  opt_em_thresh,
                  opt_min_em_iter,
                  opt_max_em_iter,
                  opt_max_fmut_read,
                  opt_min_clusters,
                  opt_max_clusters,
                  opt_jackpot,
                  opt_jackpot_conf_level,
                  opt_max_jackpot_quotient,
                  opt_max_pearson_run,
                  opt_min_marcd_run,
                  opt_max_loglike_vs_best,
                  opt_min_pearson_vs_best,
                  opt_max_marcd_vs_best,
                  opt_try_all_ks,
                  opt_write_all_ks,
                  opt_mask_gu,
                  opt_mask_polya,
                  opt_mask_discontig,
<<<<<<< HEAD
                  opt_min_phred,
                  opt_strict)
=======
                  opt_min_phred)
from .error import InconsistentValueError
>>>>>>> ed99e46b
from .io import FileIO, ReadBatchIO, RefIO
from .logs import logger
from .rel import HalfRelPattern
from .version import __version__
from .write import need_write, write_mode


# Field class

class Field(object):
    """ Field of a report. """

    __slots__ = "key", "title", "dtype", "default", "iconv", "oconv"

    def __init__(self,
                 key: str,
                 title: str,
                 dtype: type,
                 default: Any | None = None, *,
                 iconv: Callable[[Any], Any] | None = None,
                 oconv: Callable[[Any], Any] | None = None):
        """
        Parameters
        ----------
        key: str
            Key under which the field is stored as an attribute of the
            Report instance.
        title: str
            Title by which the field is identified in the report file.
        dtype: type
            Data type of the field
        default: Any
            Default value of the field
        iconv: Callable[[Any], Any] | None = None
            Convert an input value to the right type for instantiation.
            If omitted, just cast the value to the proper data type.
        oconv: Callable[[Any], Any] | None = None
            Convert an output value to the right type for exporting.
            If omitted, export the value with no change.
        """
        self.key = key
        self.title = title
        self.dtype = dtype
        self.default = default
        self.iconv = iconv if iconv is not None else self.dtype
        self.oconv = oconv

    def __str__(self):
        return f"{type(self).__name__} {repr(self.title)} ({self.key})"


class OptionField(Field):
    """ Field based on a command line option. """

    def __init__(self, option: Option, **kwargs):
        """
        Parameters
        ----------
        option: click.Option
            Option from which to make the field.
        **kwargs
            Additional keyword arguments passed to `Field`.
        """
        super().__init__(option.name,
                         option.help,
                         option.type,
                         option.default,
                         **kwargs)


# Field calculation functions

# Note that each function takes a single argument: a Report instance.
# So these functions could be implemented as Report instance methods.
# But this implementation could cause confusion because no one Report
# class can work with all these methods.


def calc_dt_minutes(began: datetime, ended: datetime):
    """ Calculate the time taken in minutes. """
    delta = ended - began
    minutes = (delta.seconds + 1e-6 * delta.microseconds) / 60.
    if minutes < 0.:
        raise ValueError(f"Time taken must be positive, but got {minutes} min")
    return minutes


def calc_taken(report: Report):
    """ Calculate the time taken in minutes. """
    return calc_dt_minutes(report.get_field(TimeBeganF),
                           report.get_field(TimeEndedF))


# Field definitions

DATETIME_FORMAT = "%Y-%m-%d at %H:%M:%S"
DECIMAL_PRECISION = 3  # general precision for decimals
PERC_VEC_PRECISION = 1
TIME_TAKEN_PRECISION = 2


def iconv_int_keys(mapping: dict[Any, Any]):
    return {int(key): value for key, value in mapping.items()}


def iconv_array_int(nums: list[int]):
    return np.asarray(nums, dtype=int)


def iconv_dict_str_int(mapping: dict[Any, Any]) -> dict[str, int]:
    return {str(key): int(value) for key, value in mapping.items()}


def iconv_dict_str_float(mapping: dict[Any, Any]) -> dict[str, float]:
    return {str(key): float(value) for key, value in mapping.items()}


def iconv_dict_str_dict_int_dict_int_int(
        mapping: dict[Any, dict[Any, dict[Any, Any]]]
) -> dict[str, dict[int, dict[int, int]]]:
    return {str(key1): {int(key2): {int(key3): int(val3)
                                    for key3, val3 in val2.items()}
                        for key2, val2 in val1.items()}
            for key1, val1 in mapping.items()}


@cache
def get_oconv_float(precision: int = DECIMAL_PRECISION):
    def oconv_float(num):
        return float(round(num, precision))

    return oconv_float


@cache
def get_oconv_list(dtype: type, precision: int = DECIMAL_PRECISION):
    if dtype is float:
        oconv_func = get_oconv_float(precision)
    else:
        oconv_func = dtype

    def oconv_list(nums: Iterable):
        return list(map(oconv_func, nums))

    return oconv_list


@cache
def get_oconv_dict(dtype: type, precision: int = DECIMAL_PRECISION):
    if dtype is float:
        oconv_func = get_oconv_float(precision)
    else:
        oconv_func = dtype

    def oconv_dict(dnum: dict):
        return {d: oconv_func(num) for d, num in dnum.items()}

    return oconv_dict


@cache
def get_oconv_dict_list(dtype: type, precision: int = DECIMAL_PRECISION):
    oconv_list = get_oconv_list(dtype, precision=precision)

    def oconv_dict_list(dnums: dict[Hashable, Iterable]):
        return {d: oconv_list(nums) for d, nums in dnums.items()}

    return oconv_dict_list


def iconv_datetime(text: str):
    return datetime.strptime(text, DATETIME_FORMAT)


def oconv_datetime(dtime: datetime):
    return dtime.strftime(DATETIME_FORMAT)


# General fields
VersionF = Field("version", "Version of SEISMIC-RNA", str, __version__)
BranchesF = Field("branches", "Branches", list, list())
SampleF = Field("sample", "Sample", str)
RefF = Field("ref", "Reference", str)
RegF = Field("reg", "Region", str)
End5F = Field("end5", "Region 5' end", int)
End3F = Field("end3", "Region 3' end", int)
MinReadsF = OptionField(opt_min_reads)
TimeBeganF = Field("began",
                   "Time began",
                   datetime,
                   iconv=iconv_datetime,
                   oconv=oconv_datetime)
TimeEndedF = Field("ended",
                   "Time ended",
                   datetime,
                   iconv=iconv_datetime,
                   oconv=oconv_datetime)
TimeTakenF = Field("taken",
                   "Time taken (minutes)",
                   float,
                   calc_taken,
                   oconv=get_oconv_float(TIME_TAKEN_PRECISION))

# Align fields
IsDemultF = Field("demultiplexed", "Use demultiplexed mode", bool)
IsPairedEndF = Field("paired_end", "Use paired-end mode", bool)
PhredEncF = OptionField(opt_phred_enc)
UseFastpF = OptionField(opt_fastp)
Fastp5F = OptionField(opt_fastp_5)
Fastp3F = OptionField(opt_fastp_3)
FastpWF = OptionField(opt_fastp_w)
FastpMF = OptionField(opt_fastp_m)
FastpPolyGF = OptionField(opt_fastp_poly_g)
FastpPolyGMinLenF = OptionField(opt_fastp_poly_g_min_len)
FastpPolyXF = OptionField(opt_fastp_poly_x)
FastpPolyXMinLenF = OptionField(opt_fastp_poly_x_min_len)
FastpAdapterTrimmingF = OptionField(opt_fastp_adapter_trimming)
FastpAdapter1F = OptionField(opt_fastp_adapter_1)
FastpAdapter2F = OptionField(opt_fastp_adapter_2)
FastpAdapterFastaF = OptionField(opt_fastp_adapter_fasta)
FastpDetectAdapterForPEF = OptionField(opt_fastp_detect_adapter_for_pe)
FastpMinLengthF = OptionField(opt_fastp_min_length)
Bowtie2Local = OptionField(opt_bt2_local)
Bowtie2Discord = OptionField(opt_bt2_discordant)
Bowtie2Dovetail = OptionField(opt_bt2_dovetail)
Bowtie2Contain = OptionField(opt_bt2_contain)
Bowtie2Mixed = OptionField(opt_bt2_mixed)
Bowtie2Un = OptionField(opt_bt2_un)
Bowtie2ScoreMin = Field("bt2_score_min",
                        "Discard alignments that score below this threshold",
                        str)
Bowtie2MinLengthF = OptionField(opt_bt2_i)
Bowtie2MaxLengthF = OptionField(opt_bt2_x)
Bowtie2GBarF = OptionField(opt_bt2_gbar)
Bowtie2SeedLength = OptionField(opt_bt2_l)
Bowtie2SeedInterval = OptionField(opt_bt2_s)
Bowtie2ExtTries = OptionField(opt_bt2_d)
Bowtie2Reseed = OptionField(opt_bt2_r)
Bowtie2Dpad = OptionField(opt_bt2_dpad)
Bowtie2Orient = OptionField(opt_bt2_orient)
MinMapQualF = OptionField(opt_min_mapq)
SepStrandsF = OptionField(opt_sep_strands)
F1R2FwdF = OptionField(opt_f1r2_fwd)
RevLabelF = OptionField(opt_rev_label)
AlignReadsInitF = Field("align_reads_init", "Number of reads in the FASTQ file(s)", int)
ReadsTrimF = Field("reads_trim", "Number of reads after trimming", int)
ReadsAlignF = Field("reads_align",
                    "Number of reads after alignment",
                    dict,
                    iconv=iconv_dict_str_int)
ReadsDedupF = Field("reads_filter",
                    "Number of reads after filtering",
                    dict,
                    iconv=iconv_dict_str_int)
ReadsRefsF = Field("reads_refs",
                   "Number of reads aligned to each reference",
                   dict,
                   iconv=iconv_dict_str_int)

# Relate fields
NumReadsXamF = Field("n_reads_xam", "Number of reads in SAM/BAM/CRAM file", int)
NumReadsRelF = Field("n_reads_rel", "Number of reads processed by relate", int)
NumBatchF = Field("n_batches", "Number of batches", int)
ChecksumsF = Field("checksums", "MD5 checksums of batches", dict)
RefseqChecksumF = Field("refseq_checksum",
                        "MD5 checksum of reference sequence",
                        str)
Insert3F = OptionField(opt_insert3)
AmbindelF = OptionField(opt_ambindel)
OverhangsF = OptionField(opt_overhangs)
MinPhredF = OptionField(opt_min_phred)
ClipEnd5F = OptionField(opt_clip_end5)
ClipEnd3F = OptionField(opt_clip_end3)

# Pool fields
PooledSamplesF = Field("pooled_samples", "Pooled samples", list)

# Mask fields
mask_iter_no_convergence = 0
CountMutsF = Field("count_muts",
                   "Count as mutations",
                   HalfRelPattern,
                   iconv=HalfRelPattern.from_report_format,
                   oconv=HalfRelPattern.to_report_format)
CountRefsF = Field("count_refs",
                   "Count as matches",
                   HalfRelPattern,
                   iconv=HalfRelPattern.from_report_format,
                   oconv=HalfRelPattern.to_report_format)
ExclPolyAF = OptionField(opt_mask_polya)
ExclGUF = OptionField(opt_mask_gu)
ExclListPosF = Field("mask_pos",
                     "Mask additional positions from a list",
                     np.ndarray,
                     iconv=iconv_array_int,
                     oconv=get_oconv_list(int))
MinNInfoPosF = OptionField(opt_min_ninfo_pos)
MaxFMutPosF = OptionField(opt_max_fmut_pos)
MinNCovReadF = OptionField(opt_min_ncov_read)
DiscontigF = OptionField(opt_mask_discontig)
MinMutGapF = OptionField(opt_min_mut_gap)
QuickUnbiasF = OptionField(opt_quick_unbias)
QuickUnbiasThreshF = OptionField(opt_quick_unbias_thresh)
MinFInfoReadF = OptionField(opt_min_finfo_read)
MaxFMutReadF = OptionField(opt_max_fmut_read)
MaxMaskIterF = OptionField(opt_max_mask_iter)
PosCutPolyAF = Field("pos_polya",
                     "Positions in stretches of consecutive A bases",
                     np.ndarray,
                     iconv=iconv_array_int,
                     oconv=get_oconv_list(int))
PosCutGUF = Field("pos_gu",
                  "Positions with G or U bases",
                  np.ndarray,
                  iconv=iconv_array_int,
                  oconv=get_oconv_list(int))
PosCutListF = Field("pos_list",
                    "Positions masked from a list",
                    np.ndarray,
                    iconv=iconv_array_int,
                    oconv=get_oconv_list(int))
PosCutLoInfoF = Field("pos_min_ninfo",
                      "Positions with too few informative base calls",
                      np.ndarray,
                      iconv=iconv_array_int,
                      oconv=get_oconv_list(int))
PosCutHiMutF = Field("pos_max_fmut",
                     "Positions with too many mutations",
                     np.ndarray,
                     iconv=iconv_array_int,
                     oconv=get_oconv_list(int))
PosKeptF = Field("pos_kept",
                 "Positions kept after masking",
                 np.ndarray,
                 iconv=iconv_array_int,
                 oconv=get_oconv_list(int))
NumPosInitF = Field("n_pos_init",
                    "Total number of positions in the region",
                    int)
NumPosCutPolyAF = Field("n_pos_polya",
                        "Number of positions in stretches of consecutive A "
                        "bases",
                        int)
NumPosCutGUF = Field("n_pos_gu",
                     "Number of positions with G or U bases",
                     int)
NumPosCutListF = Field("n_pos_list",
                       "Number of positions masked from a list",
                       int)
NumPosCutLoInfoF = Field("n_pos_min_ninfo",
                         "Number of positions with too few informative base "
                         "calls",
                         int)
NumPosCutHiMutF = Field("n_pos_max_fmut",
                        "Number of positions with too many mutations",
                        int)
NumPosKeptF = Field("n_pos_kept",
                    "Number of positions kept after masking",
                    int)
NumReadsInitF = Field("n_reads_init",
                      "Total number of reads before masking",
                      int)
NumReadCutListF = Field("n_reads_list",
                        "Number of reads masked from a list",
                        int)
NumReadsLoNCovF = Field("n_reads_min_ncov",
                        "Number of reads with too few bases covering the "
                        "region",
                        int)
NumDiscontigF = Field("n_reads_discontig",
                      "Number of reads with discontiguous mates",
                      int)
NumReadsLoInfoF = Field("n_reads_min_finfo",
                        "Number of reads with too few informative base calls",
                        int)
NumReadsHiMutF = Field("n_reads_max_fmut",
                       "Number of reads with too many mutations",
                       int)
NumReadsCloseMutF = Field("n_reads_min_gap",
                          "Number of reads with two mutations too close",
                          int)
NumReadsKeptF = Field("n_reads_kept",
                      "Number of reads kept after masking",
                      int)
NumMaskIterF = Field("n_mask_iter",
                     f"Number of iterations until convergence "
                     f"({mask_iter_no_convergence} if not converged)",
                     int)

# Cluster fields

NumUniqReadKeptF = Field("n_uniq_reads",
                         "Number of unique reads",
                         int)
MinIterClustF = OptionField(opt_min_em_iter)
MaxIterClustF = OptionField(opt_max_em_iter)
ClustConvThreshF = OptionField(opt_em_thresh)
MinClustsF = OptionField(opt_min_clusters)
MaxClustsF = OptionField(opt_max_clusters)
JackpotF = OptionField(opt_jackpot)
JackpotConfLevelF = OptionField(opt_jackpot_conf_level)
MaxJackpotQuotientF = OptionField(opt_max_jackpot_quotient)
MaxPearsonRunF = OptionField(opt_max_pearson_run)
MinMARCDRunF = OptionField(opt_min_marcd_run)
MaxLogLikeVsBestF = OptionField(opt_max_loglike_vs_best)
MinPearsonVsBestF = OptionField(opt_min_pearson_vs_best)
MaxMARCDVsBestF = OptionField(opt_max_marcd_vs_best)
TryAllKsF = OptionField(opt_try_all_ks)
WriteAllKsF = OptionField(opt_write_all_ks)
ClustNumRunsF = OptionField(opt_em_runs)
EMKPassingF = Field("em_k_passing",
                    f"Whether each number of clusters (K) passed filters",
                    dict,
                    iconv=iconv_int_keys,
                    oconv=get_oconv_dict(bool))
KsWrittenF = Field("ks_written",
                   "Numbers of clusters written to batches",
                   list)
BestKF = Field("best_k", "Best number of clusters", int)

# Join fields

JoinedRegionsF = Field("joined_regions", "Joined regions", list)
JoinedClustersF = Field("joined_clusters",
                        "Joined clusters",
                        dict,
                        iconv=iconv_dict_str_dict_int_dict_int_int)

# Fold fields

ProfileF = Field("profile", "Profile", str)
Quantile = OptionField(opt_quantile)
FoldTempF = OptionField(opt_fold_temp)
FoldMaxDistF = OptionField(opt_fold_md)
FoldMinFreeEnergyF = OptionField(opt_fold_mfe)
FoldMaxStructsF = OptionField(opt_fold_max)
FoldPercent = OptionField(opt_fold_percent)

# Deconvolve fields

DeconvolveMutsF = Field("mut_pattern",
                        "Relationships to cluster on",
                        HalfRelPattern,
                        iconv=HalfRelPattern.from_report_format,
                        oconv=HalfRelPattern.to_report_format)
DeconvolveRefsF = Field("ref_pattern",
                        "Relationships to count as matches",
                        HalfRelPattern,
                        iconv=HalfRelPattern.from_report_format,
                        oconv=HalfRelPattern.to_report_format)
DeconvolveClusterMappingF = Field("deconvolution_mapping",
                                  "Deconvolution to cluster mapping",
                                  dict, iconv=iconv_dict_str_int)
DeconvolveMinReadsF = Field("deconv_min_reads",
                                "Minimum reads per cluster", int)
DeconvolveReadCountsF = Field("deconvolve_read_counts",
                              "Reads per cluster",
                              dict, iconv=iconv_dict_str_float)
DeconvolveConfidenceThreshF = Field("conf_thresh",
                                "Automatically deconvolve positions above this confidence", float)
DeconvolveConfidenceF = Field("deconv_confs",
                                "Confidence by deconvolved position", dict, iconv=iconv_dict_str_float)
DeconvolveClusterCountF = Field("deconvolve_cluster_count",
                                "Number of clusters", int)
DeconvolveNoProbeSampleF = Field("no_probe_sample", "No probe sample", str)
DeconvolveOnlyProbeSampleF = Field("only_probe_sample",
                                   "Only probe sample", str)
DeconvolveStrictF = OptionField(opt_strict)

# Field exceptions


class ReportFieldError(RuntimeError):
    """ Any error involving a field of a report. """


class ReportFieldTypeError(ReportFieldError, TypeError):
    pass


class ReportFieldValueError(ReportFieldError, ValueError):
    pass


class ReportFieldKeyError(ReportFieldError, KeyError):
    pass


class ReportFieldAttributeError(ReportFieldError, AttributeError):
    pass


class InvalidReportFieldKeyError(ReportFieldKeyError):
    """ The key does not belog to an actual report field. """


class InvalidReportFieldTitleError(ReportFieldKeyError):
    """ The title does not belog to an actual report field. """


class MissingFieldWithNoDefaultError(ReportFieldValueError):
    """ The default value is requested of a field with no default. """


class ReportDoesNotHaveFieldError(ReportFieldAttributeError):
    """ A report does not contain this type of field. """


# Field managing functions

@cache
def fields():
    return [member for _, member in getmembers(sys.modules[__name__])
            if isinstance(member, Field)]


@cache
def field_keys() -> dict[str, Field]:
    keys = dict()
    for field in fields():
        if field.key:
            assert field.key not in keys
            keys[field.key] = field
    return keys


@cache
def field_titles() -> dict[str, Field]:
    titles = dict()
    for field in fields():
        if field.title:
            assert field.title not in titles
            titles[field.title] = field
    return titles


def lookup_key(key: str):
    """ Get a field by its key. """
    try:
        return field_keys()[key]
    except KeyError:
        raise InvalidReportFieldKeyError(key) from None


def lookup_title(title: str):
    """ Get a field by its title. """
    if not title:
        raise ValueError("Got blank title for field")
    try:
        return field_titles()[title]
    except KeyError:
        raise InvalidReportFieldTitleError(title) from None


def key_to_title(key: str):
    """ Map a field's key to its title. """
    return lookup_key(key).title


def default_key(key: str):
    """ Get the default value of a field by its key. """
    if (default := lookup_key(key).default) is None:
        raise MissingFieldWithNoDefaultError(key_to_title(key))
    return default


# Report classes

class Report(FileIO, ABC):
    """ Abstract base class for a report from a step. """

    @classmethod
    @abstractmethod
    def fields(cls):
        """ All fields of the report. """
        return [BranchesF, TimeBeganF, TimeEndedF, TimeTakenF, VersionF]

    @classmethod
    @cache
    def field_keys(cls):
        """ Keys of all fields of the report. """
        return [field.key for field in cls.fields()]

    @classmethod
    def from_dict(cls, odata: dict[str, Any]):
        """ Convert a dict of raw values (keyed by the titles of their
        fields) into a dict of encoded values (keyed by the keys of
        their fields), from which a new Report is instantiated. """
        if not isinstance(odata, dict):
            raise TypeError(odata)
        # Read every raw value, keyed by the title of its field.
        idata = dict()
        for title, value in odata.items():
            # Get the field corresponding to the title.
            try:
                field = lookup_title(title)
            except InvalidReportFieldTitleError as error:
                logger.warning(error)
            else:
                # Cast the value to the input type; key it by the field.
                idata[field.key] = field.iconv(value)
        # Instantiate and return a new Report from the values.
        return cls(**idata)

    @classmethod
    def load(cls, file: Path) -> Report:
        logger.routine(f"Began loading {cls.__name__} from {file}")
        with open(file) as f:
            report = cls.from_dict(json.load(f))
        # Ensure that the path-related fields in the JSON data match the
        # actual path of the JSON file.
        top, path_fields = cls.parse_path(file)
        for key, value in report.path_field_values().items():
            if value != path_fields.get(key):
                raise InconsistentValueError(
                    f"Got different values for {repr(key)} in path "
                    f"({repr(path_fields.get(key))}) and contents "
                    f"({repr(value)}) of {file}"
                )
        logger.routine(f"Ended loading {cls.__name__} from {file}")
        return report

    @classmethod
    def _auto_default_fields(cls):
        return [BranchesF, TimeTakenF, VersionF]

    @classmethod
    def _auto_init_kwargs(cls, **kwargs):
        """ Automatic keyword arguments for __init__. """
        return {field.key: field.default
                for field in cls._auto_default_fields()} | kwargs

    def __init__(self, **kwargs: Any | Callable[[Report], Any]):
        kwargs = self._auto_init_kwargs(**kwargs)
        defaulted = dict()
        for key in self.field_keys():
            # Try to get the value of the field from the report.
            try:
                value = kwargs.pop(key)
            except KeyError:
                # If the report file is missing that field (e.g. because
                # it came from a different version of SEISMIC-RNA), then
                # for cross-version compatibility, use the default value
                # of the field.
                value = default_key(key)
                defaulted[key_to_title(key)] = value
            if callable(value):
                # If the value of the keyword argument is callable, then
                # it must accept one argument -- self -- and return the
                # value of the attribute.
                value = value(self)
            setattr(self, key, value)
        if kwargs:
            # If the report file has extra fields (e.g. because it came
            # from a different version of SEISMIC-RNA), then just log a
            # warning and ignore the extra fields (to make different
            # versions compatible).
            logger.warning(
                f"Extra fields for {type(self).__name__}: {list(kwargs)}"
            )
        if defaulted:
            # If the report file was missing keyword arguments that have
            # default values, AND if parsing the report file succeeded,
            # then warn about the default values.
            logger.warning(f"Missing fields for {type(self).__name__} "
                           f"and using defaults: {defaulted}")

    def get_field(self, field: Field, missing_ok: bool = False):
        """ Return the value of a field of the report using the field
        instance directly, not its key. """
        try:
            return getattr(self, field.key)
        except AttributeError:
            if missing_ok:
                return None
            raise ReportDoesNotHaveFieldError(
                f"{type(self).__name__}.{field.key}"
            ) from None

    def to_dict(self):
        """ Return a dict of raw values of the fields, keyed by the
        titles of their fields. """
        odata = dict()
        for key in self.field_keys():
            field = lookup_key(key)
            # Output only the fields with non-blank titles.
            value = self.get_field(field)
            if field.oconv is not None:
                # Convert the value to the proper output value.
                value = field.oconv(value)
            odata[field.title] = value
        return odata

    def save(self, top: Path, force: bool = False):
        """ Save the report to a JSON file. """
        text = json.dumps(self.to_dict(), indent=4)
        save_path = self.get_path(top)
        if need_write(save_path, force):
            with open(save_path, write_mode(force)) as f:
                f.write(text)
            logger.routine(f"Wrote {self} to {save_path}")
        return save_path

    def __setattr__(self, key: str, value: Any):
        """ Validate the attribute name and value before setting it. """
        if key not in self.field_keys():
            raise ReportDoesNotHaveFieldError(f"{type(self).__name__}.{key}")
        super().__setattr__(key, value)

    def __eq__(self, other):
        if not isinstance(other, type(self)):
            return NotImplemented
        return self.to_dict() == other.to_dict()


class RefseqReport(Report, RefIO, ABC):
    """ Report associated with a reference sequence file. """

    @classmethod
    @abstractmethod
    def fields(cls):
        return [RefseqChecksumF] + super().fields()


class BatchedReport(Report, ABC):
    """ Report with a number of data batches (one file per batch). """

    @classmethod
    @abstractmethod
    def fields(cls):
        return [NumBatchF, ChecksumsF] + super().fields()

    @classmethod
    @abstractmethod
    def _batch_types(cls) -> list[type[ReadBatchIO]]:
        """ Type(s) of batch(es) for the report. """

    @classmethod
    @cache
    def batch_types(cls) -> dict[str, type[ReadBatchIO]]:
        """ Type(s) of batch(es) for the report, keyed by name. """
        return {batch_type.btype(): batch_type
                for batch_type in cls._batch_types()}

    @classmethod
    def get_batch_type(cls, btype: str | None = None) -> type[ReadBatchIO]:
        """ Return a valid type of batch based on its name. """
        if btype is None:
            batch_types = list(cls.batch_types().values())
            if (ntypes := len(batch_types)) != 1:
                raise ValueError(f"btype is optional only if there is exactly "
                                 f"one type of batch, but got {ntypes} types")
            return batch_types[0]
        return cls.batch_types()[btype]


class BatchedRefseqReport(BatchedReport, RefseqReport, ABC):
    """ Convenience class used as a base for several Report classes. """<|MERGE_RESOLUTION|>--- conflicted
+++ resolved
@@ -87,13 +87,9 @@
                   opt_mask_gu,
                   opt_mask_polya,
                   opt_mask_discontig,
-<<<<<<< HEAD
                   opt_min_phred,
                   opt_strict)
-=======
-                  opt_min_phred)
 from .error import InconsistentValueError
->>>>>>> ed99e46b
 from .io import FileIO, ReadBatchIO, RefIO
 from .logs import logger
 from .rel import HalfRelPattern
