from __future__ import annotations

import json
import sys
from abc import ABC, abstractmethod
from datetime import datetime
from functools import cache
from inspect import getmembers
from pathlib import Path
from typing import Any, Callable, Hashable, Iterable

import numpy as np
from click import Option

from .arg import (opt_phred_enc,
                  opt_fastp,
                  opt_fastp_5,
                  opt_fastp_3,
                  opt_fastp_w,
                  opt_fastp_m,
                  opt_fastp_poly_g_min_len,
                  opt_fastp_poly_x,
                  opt_fastp_poly_x_min_len,
                  opt_fastp_adapter_trimming,
                  opt_fastp_adapter_1,
                  opt_fastp_adapter_2,
                  opt_fastp_adapter_fasta,
                  opt_fastp_detect_adapter_for_pe,
                  opt_fastp_poly_g,
                  opt_fastp_min_length,
                  opt_bt2_d,
                  opt_bt2_r,
                  opt_bt2_dpad,
                  opt_bt2_orient,
                  opt_bt2_i,
                  opt_bt2_x,
                  opt_bt2_s,
                  opt_bt2_l,
                  opt_bt2_gbar,
                  opt_bt2_un,
                  opt_bt2_discordant,
                  opt_bt2_mixed,
                  opt_bt2_dovetail,
                  opt_bt2_contain,
                  opt_bt2_local,
                  opt_sep_strands,
                  opt_f1r2_fwd,
                  opt_rev_label,
                  opt_min_reads,
                  opt_min_mapq,
                  opt_insert3,
                  opt_ambindel,
                  opt_ambindel_max_iter,
                  opt_overhangs,
                  opt_clip_end5,
                  opt_clip_end3,
                  opt_fold_temp,
                  opt_fold_md,
                  opt_fold_mfe,
                  opt_fold_max,
                  opt_fold_percent,
                  opt_quantile,
                  opt_quick_unbias,
                  opt_quick_unbias_thresh,
                  opt_min_ncov_read,
                  opt_min_finfo_read,
                  opt_min_mut_gap,
                  opt_min_ninfo_pos,
                  opt_max_fmut_pos,
                  opt_max_mask_iter,
                  opt_em_runs,
                  opt_em_thresh,
                  opt_min_em_iter,
                  opt_max_em_iter,
                  opt_max_fmut_read,
                  opt_min_clusters,
                  opt_max_clusters,
                  opt_jackpot,
                  opt_jackpot_conf_level,
                  opt_max_jackpot_quotient,
                  opt_max_pearson_run,
                  opt_min_nrmsd_run,
                  opt_max_loglike_vs_best,
                  opt_min_pearson_vs_best,
                  opt_max_nrmsd_vs_best,
                  opt_try_all_ks,
                  opt_write_all_ks,
                  opt_mask_gu,
                  opt_mask_polya,
                  opt_mask_discontig,
                  opt_min_phred,
                  opt_strict)
from .io import FileIO, ReadBatchIO, RefIO
from .logs import logger
from .rel import HalfRelPattern
from .version import __version__
from .write import need_write, write_mode


# Field class

class Field(object):
    """ Field of a report. """

    __slots__ = "key", "title", "dtype", "default", "iconv", "oconv"

    def __init__(self,
                 key: str,
                 title: str,
                 dtype: type,
                 default: Any | None = None, *,
                 iconv: Callable[[Any], Any] | None = None,
                 oconv: Callable[[Any], Any] | None = None):
        """
        Parameters
        ----------
        key: str
            Key under which the field is stored as an attribute of the
            Report instance.
        title: str
            Title by which the field is identified in the report file.
        dtype: type
            Data type of the field
        default: Any
            Default value of the field
        iconv: Callable[[Any], Any] | None = None
            Convert an input value to the right type for instantiation.
            If omitted, just cast the value to the proper data type.
        oconv: Callable[[Any], Any] | None = None
            Convert an output value to the right type for exporting.
            If omitted, export the value with no change.
        """
        self.key = key
        self.title = title
        self.dtype = dtype
        self.default = default
        self.iconv = iconv if iconv is not None else self.dtype
        self.oconv = oconv

    def __str__(self):
        return f"{type(self).__name__} {repr(self.title)} ({self.key})"


class OptionField(Field):
    """ Field based on a command line option. """

    def __init__(self, option: Option, **kwargs):
        """
        Parameters
        ----------
        option: click.Option
            Option from which to make the field.
        **kwargs
            Additional keyword arguments passed to `Field`.
        """
        super().__init__(option.name,
                         option.help,
                         option.type,
                         option.default,
                         **kwargs)


# Field calculation functions

# Note that each function takes a single argument: a Report instance.
# So these functions could be implemented as Report instance methods.
# But this implementation could cause confusion because no one Report
# class can work with all these methods.


def calc_dt_minutes(began: datetime, ended: datetime):
    """ Calculate the time taken in minutes. """
    delta = ended - began
    minutes = (delta.seconds + 1e-6 * delta.microseconds) / 60.
    if minutes < 0.:
        raise ValueError(f"Time taken must be positive, but got {minutes} min")
    return minutes


def calc_taken(report: Report):
    """ Calculate the time taken in minutes. """
    return calc_dt_minutes(report.get_field(TimeBeganF),
                           report.get_field(TimeEndedF))


# Field definitions

DATETIME_FORMAT = "%Y-%m-%d at %H:%M:%S"
DECIMAL_PRECISION = 3  # general precision for decimals
PERC_VEC_PRECISION = 1
TIME_TAKEN_PRECISION = 2


def iconv_int_keys(mapping: dict[Any, Any]):
    return {int(key): value for key, value in mapping.items()}


def iconv_array_int(nums: list[int]):
    return np.asarray(nums, dtype=int)


def iconv_dict_str_int(mapping: dict[Any, Any]) -> dict[str, int]:
    return {str(key): int(value) for key, value in mapping.items()}


def iconv_dict_str_float(mapping: dict[Any, Any]) -> dict[str, float]:
    return {str(key): float(value) for key, value in mapping.items()}


def iconv_dict_str_dict_int_dict_int_int(
        mapping: dict[Any, dict[Any, dict[Any, Any]]]
) -> dict[str, dict[int, dict[int, int]]]:
    return {str(key1): {int(key2): {int(key3): int(val3)
                                    for key3, val3 in val2.items()}
                        for key2, val2 in val1.items()}
            for key1, val1 in mapping.items()}


@cache
def get_oconv_float(precision: int = DECIMAL_PRECISION):
    def oconv_float(num):
        return float(round(num, precision))

    return oconv_float


@cache
def get_oconv_list(dtype: type, precision: int = DECIMAL_PRECISION):
    if dtype is float:
        oconv_func = get_oconv_float(precision)
    else:
        oconv_func = dtype

    def oconv_list(nums: Iterable):
        return list(map(oconv_func, nums))

    return oconv_list


@cache
def get_oconv_dict(dtype: type, precision: int = DECIMAL_PRECISION):
    if dtype is float:
        oconv_func = get_oconv_float(precision)
    else:
        oconv_func = dtype

    def oconv_dict(dnum: dict):
        return {d: oconv_func(num) for d, num in dnum.items()}

    return oconv_dict


@cache
def get_oconv_dict_list(dtype: type, precision: int = DECIMAL_PRECISION):
    oconv_list = get_oconv_list(dtype, precision=precision)

    def oconv_dict_list(dnums: dict[Hashable, Iterable]):
        return {d: oconv_list(nums) for d, nums in dnums.items()}

    return oconv_dict_list


def iconv_datetime(text: str):
    return datetime.strptime(text, DATETIME_FORMAT)


def oconv_datetime(dtime: datetime):
    return dtime.strftime(DATETIME_FORMAT)


# General fields
VersionF = Field("version", "Version of SEISMIC-RNA", str, __version__)
BranchesF = Field("branches", "Branches", list, list())
SampleF = Field("sample", "Sample", str)
RefF = Field("ref", "Reference", str)
RegF = Field("reg", "Region", str)
End5F = Field("end5", "Region 5' end", int)
End3F = Field("end3", "Region 3' end", int)
MinReadsF = OptionField(opt_min_reads)
TimeBeganF = Field("began",
                   "Time began",
                   datetime,
                   iconv=iconv_datetime,
                   oconv=oconv_datetime)
TimeEndedF = Field("ended",
                   "Time ended",
                   datetime,
                   iconv=iconv_datetime,
                   oconv=oconv_datetime)
TimeTakenF = Field("taken",
                   "Time taken (minutes)",
                   float,
                   calc_taken,
                   oconv=get_oconv_float(TIME_TAKEN_PRECISION))

# Align fields
IsDemultF = Field("demultiplexed", "Use demultiplexed mode", bool)
IsPairedEndF = Field("paired_end", "Use paired-end mode", bool)
PhredEncF = OptionField(opt_phred_enc)
UseFastpF = OptionField(opt_fastp)
Fastp5F = OptionField(opt_fastp_5)
Fastp3F = OptionField(opt_fastp_3)
FastpWF = OptionField(opt_fastp_w)
FastpMF = OptionField(opt_fastp_m)
FastpPolyGF = OptionField(opt_fastp_poly_g)
FastpPolyGMinLenF = OptionField(opt_fastp_poly_g_min_len)
FastpPolyXF = OptionField(opt_fastp_poly_x)
FastpPolyXMinLenF = OptionField(opt_fastp_poly_x_min_len)
FastpAdapterTrimmingF = OptionField(opt_fastp_adapter_trimming)
FastpAdapter1F = OptionField(opt_fastp_adapter_1)
FastpAdapter2F = OptionField(opt_fastp_adapter_2)
FastpAdapterFastaF = OptionField(opt_fastp_adapter_fasta)
FastpDetectAdapterForPEF = OptionField(opt_fastp_detect_adapter_for_pe)
FastpMinLengthF = OptionField(opt_fastp_min_length)
Bowtie2Local = OptionField(opt_bt2_local)
Bowtie2Discord = OptionField(opt_bt2_discordant)
Bowtie2Dovetail = OptionField(opt_bt2_dovetail)
Bowtie2Contain = OptionField(opt_bt2_contain)
Bowtie2Mixed = OptionField(opt_bt2_mixed)
Bowtie2Un = OptionField(opt_bt2_un)
Bowtie2ScoreMin = Field("bt2_score_min",
                        "Discard alignments that score below this threshold",
                        str)
Bowtie2MinLengthF = OptionField(opt_bt2_i)
Bowtie2MaxLengthF = OptionField(opt_bt2_x)
Bowtie2GBarF = OptionField(opt_bt2_gbar)
Bowtie2SeedLength = OptionField(opt_bt2_l)
Bowtie2SeedInterval = OptionField(opt_bt2_s)
Bowtie2ExtTries = OptionField(opt_bt2_d)
Bowtie2Reseed = OptionField(opt_bt2_r)
Bowtie2Dpad = OptionField(opt_bt2_dpad)
Bowtie2Orient = OptionField(opt_bt2_orient)
MinMapQualF = OptionField(opt_min_mapq)
SepStrandsF = OptionField(opt_sep_strands)
F1R2FwdF = OptionField(opt_f1r2_fwd)
RevLabelF = OptionField(opt_rev_label)
AlignReadsInitF = Field("align_reads_init", "Number of reads in the FASTQ file(s)", int)
ReadsTrimF = Field("reads_trim", "Number of reads after trimming", int)
ReadsAlignF = Field("reads_align",
                    "Number of reads after alignment",
                    dict,
                    iconv=iconv_dict_str_int)
ReadsDedupF = Field("reads_filter",
                    "Number of reads after filtering",
                    dict,
                    iconv=iconv_dict_str_int)
ReadsRefsF = Field("reads_refs",
                   "Number of reads aligned to each reference",
                   dict,
                   iconv=iconv_dict_str_int)

# Relate fields
NumReadsXamF = Field("n_reads_xam", "Number of reads in SAM/BAM/CRAM file", int)
NumReadsRelF = Field("n_reads_rel", "Number of reads processed by relate", int)
NumBatchF = Field("n_batches", "Number of batches", int)
ChecksumsF = Field("checksums", "MD5 checksums of batches", dict)
RefseqChecksumF = Field("refseq_checksum",
                        "MD5 checksum of reference sequence",
                        str)
Insert3F = OptionField(opt_insert3)
AmbindelF = OptionField(opt_ambindel)
AmbindelMaxIterF = OptionField(opt_ambindel_max_iter)
OverhangsF = OptionField(opt_overhangs)
MinPhredF = OptionField(opt_min_phred)
ClipEnd5F = OptionField(opt_clip_end5)
ClipEnd3F = OptionField(opt_clip_end3)

# Pool fields
PooledSamplesF = Field("pooled_samples", "Pooled samples", list)

# Mask fields
mask_iter_no_convergence = 0
CountMutsF = Field("count_muts",
                   "Count as mutations",
                   HalfRelPattern,
                   iconv=HalfRelPattern.from_report_format,
                   oconv=HalfRelPattern.to_report_format)
CountRefsF = Field("count_refs",
                   "Count as matches",
                   HalfRelPattern,
                   iconv=HalfRelPattern.from_report_format,
                   oconv=HalfRelPattern.to_report_format)
ExclPolyAF = OptionField(opt_mask_polya)
ExclGUF = OptionField(opt_mask_gu)
ExclListPosF = Field("mask_pos",
                     "Mask additional positions from a list",
                     np.ndarray,
                     iconv=iconv_array_int,
                     oconv=get_oconv_list(int))
MinNInfoPosF = OptionField(opt_min_ninfo_pos)
MaxFMutPosF = OptionField(opt_max_fmut_pos)
MinNCovReadF = OptionField(opt_min_ncov_read)
DiscontigF = OptionField(opt_mask_discontig)
MinMutGapF = OptionField(opt_min_mut_gap)
QuickUnbiasF = OptionField(opt_quick_unbias)
QuickUnbiasThreshF = OptionField(opt_quick_unbias_thresh)
MinFInfoReadF = OptionField(opt_min_finfo_read)
MaxFMutReadF = OptionField(opt_max_fmut_read)
MaxMaskIterF = OptionField(opt_max_mask_iter)
PosCutPolyAF = Field("pos_polya",
                     "Positions in stretches of consecutive A bases",
                     np.ndarray,
                     iconv=iconv_array_int,
                     oconv=get_oconv_list(int))
PosCutGUF = Field("pos_gu",
                  "Positions with G or U bases",
                  np.ndarray,
                  iconv=iconv_array_int,
                  oconv=get_oconv_list(int))
PosCutListF = Field("pos_list",
                    "Positions masked from a list",
                    np.ndarray,
                    iconv=iconv_array_int,
                    oconv=get_oconv_list(int))
PosCutLoInfoF = Field("pos_min_ninfo",
                      "Positions with too few informative base calls",
                      np.ndarray,
                      iconv=iconv_array_int,
                      oconv=get_oconv_list(int))
PosCutHiMutF = Field("pos_max_fmut",
                     "Positions with too many mutations",
                     np.ndarray,
                     iconv=iconv_array_int,
                     oconv=get_oconv_list(int))
PosKeptF = Field("pos_kept",
                 "Positions kept after masking",
                 np.ndarray,
                 iconv=iconv_array_int,
                 oconv=get_oconv_list(int))
NumPosInitF = Field("n_pos_init",
                    "Total number of positions in the region",
                    int)
NumPosCutPolyAF = Field("n_pos_polya",
                        "Number of positions in stretches of consecutive A "
                        "bases",
                        int)
NumPosCutGUF = Field("n_pos_gu",
                     "Number of positions with G or U bases",
                     int)
NumPosCutListF = Field("n_pos_list",
                       "Number of positions masked from a list",
                       int)
NumPosCutLoInfoF = Field("n_pos_min_ninfo",
                         "Number of positions with too few informative base "
                         "calls",
                         int)
NumPosCutHiMutF = Field("n_pos_max_fmut",
                        "Number of positions with too many mutations",
                        int)
NumPosKeptF = Field("n_pos_kept",
                    "Number of positions kept after masking",
                    int)
NumReadsInitF = Field("n_reads_init",
                      "Total number of reads before masking",
                      int)
NumReadCutListF = Field("n_reads_list",
                        "Number of reads masked from a list",
                        int)
NumReadsLoNCovF = Field("n_reads_min_ncov",
                        "Number of reads with too few bases covering the "
                        "region",
                        int)
NumDiscontigF = Field("n_reads_discontig",
                      "Number of reads with discontiguous mates",
                      int)
NumReadsLoInfoF = Field("n_reads_min_finfo",
                        "Number of reads with too few informative base calls",
                        int)
NumReadsHiMutF = Field("n_reads_max_fmut",
                       "Number of reads with too many mutations",
                       int)
NumReadsCloseMutF = Field("n_reads_min_gap",
                          "Number of reads with two mutations too close",
                          int)
NumReadsKeptF = Field("n_reads_kept",
                      "Number of reads kept after masking",
                      int)
NumMaskIterF = Field("n_mask_iter",
                     f"Number of iterations until convergence "
                     f"({mask_iter_no_convergence} if not converged)",
                     int)

# Cluster fields

NumUniqReadKeptF = Field("n_uniq_reads",
                         "Number of unique reads",
                         int)
MinIterClustF = OptionField(opt_min_em_iter)
MaxIterClustF = OptionField(opt_max_em_iter)
ClustConvThreshF = OptionField(opt_em_thresh)
MinClustsF = OptionField(opt_min_clusters)
MaxClustsF = OptionField(opt_max_clusters)
JackpotF = OptionField(opt_jackpot)
JackpotConfLevelF = OptionField(opt_jackpot_conf_level)
MaxJackpotQuotientF = OptionField(opt_max_jackpot_quotient)
MaxPearsonRunF = OptionField(opt_max_pearson_run)
MinNRMSDRunF = OptionField(opt_min_nrmsd_run)
MaxLogLikeVsBestF = OptionField(opt_max_loglike_vs_best)
MinPearsonVsBestF = OptionField(opt_min_pearson_vs_best)
MaxNRMSDVsBestF = OptionField(opt_max_nrmsd_vs_best)
TryAllKsF = OptionField(opt_try_all_ks)
WriteAllKsF = OptionField(opt_write_all_ks)
ClustNumRunsF = OptionField(opt_em_runs)
EMKPassingF = Field("em_k_passing",
                    f"Whether each number of clusters (K) passed filters",
                    dict,
                    iconv=iconv_int_keys,
                    oconv=get_oconv_dict(bool))
KsWrittenF = Field("ks_written",
                   "Numbers of clusters written to batches",
                   list)
BestKF = Field("best_k", "Best number of clusters", int)

# Join fields

JoinedRegionsF = Field("joined_regions", "Joined regions", list)
JoinedClustersF = Field("joined_clusters",
                        "Joined clusters",
                        dict,
                        iconv=iconv_dict_str_dict_int_dict_int_int)

# Fold fields

ProfileF = Field("profile", "Profile", str)
Quantile = OptionField(opt_quantile)
FoldTempF = OptionField(opt_fold_temp)
FoldMaxDistF = OptionField(opt_fold_md)
FoldMinFreeEnergyF = OptionField(opt_fold_mfe)
FoldMaxStructsF = OptionField(opt_fold_max)
FoldPercent = OptionField(opt_fold_percent)

# Deconvolve fields

<<<<<<< HEAD
DeconvolveClusterMappingF = Field("deconvolution_mapping", "Deconvolution to Cluster Mapping", dict, iconv=iconv_dict_str_int)
DeconvolveReadCountsF = Field("deconvolve_read_counts", "Reads per Cluster", dict, iconv=iconv_dict_str_int)
=======
DeconvolveMutsF = Field("mut_pattern",
                        "Relationships to cluster on",
                        HalfRelPattern,
                        iconv=HalfRelPattern.from_report_format,
                        oconv=HalfRelPattern.to_report_format)
DeconvolveRefsF = Field("ref_pattern",
                        "Relationships to count as matches",
                        HalfRelPattern,
                        iconv=HalfRelPattern.from_report_format,
                        oconv=HalfRelPattern.to_report_format)
DeconvolveClusterMappingF = Field("deconvolution_mapping",
                                  "Deconvolution to cluster mapping",
                                  dict, iconv=iconv_dict_str_int)
DeconvolveMinReadsF = Field("deconv_min_reads",
                                "Minimum reads per cluster", int)
DeconvolveReadCountsF = Field("deconvolve_read_counts",
                              "Reads per cluster",
                              dict, iconv=iconv_dict_str_float)
DeconvolveConfidenceThreshF = Field("conf_thresh",
                                "Automatically deconvolve positions above this confidence", float)
DeconvolveConfidenceF = Field("deconv_confs",
                                "Confidence by deconvolved position", dict, iconv=iconv_dict_str_float)
DeconvolveClusterCountF = Field("deconvolve_cluster_count",
                                "Number of clusters", int)
DeconvolveNoProbeSampleF = Field("no_probe_sample", "No probe sample", str)
DeconvolveOnlyProbeSampleF = Field("only_probe_sample",
                                   "Only probe sample", str)
DeconvolveStrictF = OptionField(opt_strict)

# Field exceptions


class ReportFieldError(RuntimeError):
    """ Any error involving a field of a report. """


class ReportFieldTypeError(ReportFieldError, TypeError):
    pass


class ReportFieldValueError(ReportFieldError, ValueError):
    pass


class ReportFieldKeyError(ReportFieldError, KeyError):
    pass


class ReportFieldAttributeError(ReportFieldError, AttributeError):
    pass


class InvalidReportFieldKeyError(ReportFieldKeyError):
    """ The key does not belog to an actual report field. """


class InvalidReportFieldTitleError(ReportFieldKeyError):
    """ The title does not belog to an actual report field. """


class MissingFieldWithNoDefaultError(ReportFieldValueError):
    """ The default value is requested of a field with no default. """


class ReportDoesNotHaveFieldError(ReportFieldAttributeError):
    """ A report does not contain this type of field. """

>>>>>>> 09d2ffd0

# Field managing functions

@cache
def fields():
    return [member for _, member in getmembers(sys.modules[__name__])
            if isinstance(member, Field)]


@cache
def field_keys() -> dict[str, Field]:
    keys = dict()
    for field in fields():
        if field.key:
            assert field.key not in keys
            keys[field.key] = field
    return keys


@cache
def field_titles() -> dict[str, Field]:
    titles = dict()
    for field in fields():
        if field.title:
            assert field.title not in titles
            titles[field.title] = field
    return titles


def lookup_key(key: str):
    """ Get a field by its key. """
    try:
        return field_keys()[key]
    except KeyError:
        raise InvalidReportFieldKeyError(key) from None


def lookup_title(title: str):
    """ Get a field by its title. """
    if not title:
        raise ValueError("Got blank title for field")
    try:
        return field_titles()[title]
    except KeyError:
        raise InvalidReportFieldTitleError(title) from None


def key_to_title(key: str):
    """ Map a field's key to its title. """
    return lookup_key(key).title


def default_key(key: str):
    """ Get the default value of a field by its key. """
    if (default := lookup_key(key).default) is None:
        raise MissingFieldWithNoDefaultError(key_to_title(key))
    return default


# Report classes

class Report(FileIO, ABC):
    """ Abstract base class for a report from a step. """

    @classmethod
    @abstractmethod
    def fields(cls):
        """ All fields of the report. """
        return [BranchesF, TimeBeganF, TimeEndedF, TimeTakenF, VersionF]

    @classmethod
    @cache
    def field_keys(cls):
        """ Keys of all fields of the report. """
        return [field.key for field in cls.fields()]

    @classmethod
    def from_dict(cls, odata: dict[str, Any]):
        """ Convert a dict of raw values (keyed by the titles of their
        fields) into a dict of encoded values (keyed by the keys of
        their fields), from which a new Report is instantiated. """
        if not isinstance(odata, dict):
            raise TypeError(odata)
        # Read every raw value, keyed by the title of its field.
        idata = dict()
        for title, value in odata.items():
            # Get the field corresponding to the title.
            try:
                field = lookup_title(title)
            except InvalidReportFieldTitleError as error:
                logger.warning(error)
            else:
                # Cast the value to the input type; key it by the field.
                idata[field.key] = field.iconv(value)
        # Instantiate and return a new Report from the values.
        return cls(**idata)

    @classmethod
    def load(cls, file: Path) -> Report:
        logger.routine(f"Began loading {cls.__name__} from {file}")
        with open(file) as f:
            report = cls.from_dict(json.load(f))
        # Ensure that the path-related fields in the JSON data match the
        # actual path of the JSON file.
        top, path_fields = cls.parse_path(file)
        for key, value in report.path_field_values().items():
            if value != path_fields.get(key):
                raise ValueError(f"Got different values for {repr(key)} "
                                 f"in path ({repr(path_fields.get(key))}) "
                                 f"and contents ({repr(value)}) of {file}")
        logger.routine(f"Ended loading {cls.__name__} from {file}")
        return report

    @classmethod
    def _auto_default_fields(cls):
        return [BranchesF, TimeTakenF, VersionF]

    @classmethod
    def _auto_init_kwargs(cls, **kwargs):
        """ Automatic keyword arguments for __init__. """
        return {field.key: field.default
                for field in cls._auto_default_fields()} | kwargs

    def __init__(self, **kwargs: Any | Callable[[Report], Any]):
        kwargs = self._auto_init_kwargs(**kwargs)
        defaulted = dict()
        for key in self.field_keys():
            # Try to get the value of the field from the report.
            try:
                value = kwargs.pop(key)
            except KeyError:
                # If the report file is missing that field (e.g. because
                # it came from a different version of SEISMIC-RNA), then
                # for cross-version compatibility, use the default value
                # of the field.
                value = default_key(key)
                defaulted[key_to_title(key)] = value
            if callable(value):
                # If the value of the keyword argument is callable, then
                # it must accept one argument -- self -- and return the
                # value of the attribute.
                value = value(self)
            setattr(self, key, value)
        if kwargs:
            # If the report file has extra fields (e.g. because it came
            # from a different version of SEISMIC-RNA), then just log a
            # warning and ignore the extra fields (to make different
            # versions compatible).
            logger.warning(
                f"Extra fields for {type(self).__name__}: {list(kwargs)}"
            )
        if defaulted:
            # If the report file was missing keyword arguments that have
            # default values, AND if parsing the report file succeeded,
            # then warn about the default values.
            logger.warning(f"Missing fields for {type(self).__name__} "
                           f"and using defaults: {defaulted}")

    def get_field(self, field: Field, missing_ok: bool = False):
        """ Return the value of a field of the report using the field
        instance directly, not its key. """
        try:
            return getattr(self, field.key)
        except AttributeError:
            if missing_ok:
                return None
            raise ReportDoesNotHaveFieldError(
                f"{type(self).__name__}.{field.key}"
            ) from None

    def to_dict(self):
        """ Return a dict of raw values of the fields, keyed by the
        titles of their fields. """
        odata = dict()
        for key in self.field_keys():
            field = lookup_key(key)
            # Output only the fields with non-blank titles.
            value = self.get_field(field)
            if field.oconv is not None:
                # Convert the value to the proper output value.
                value = field.oconv(value)
            odata[field.title] = value
        return odata

    def save(self, top: Path, force: bool = False):
        """ Save the report to a JSON file. """
        text = json.dumps(self.to_dict(), indent=4)
        save_path = self.get_path(top)
        if need_write(save_path, force):
            with open(save_path, write_mode(force)) as f:
                f.write(text)
            logger.routine(f"Wrote {self} to {save_path}")
        return save_path

    def __setattr__(self, key: str, value: Any):
        """ Validate the attribute name and value before setting it. """
        if key not in self.field_keys():
            raise ReportDoesNotHaveFieldError(f"{type(self).__name__}.{key}")
        super().__setattr__(key, value)

    def __eq__(self, other):
        if not isinstance(other, type(self)):
            return NotImplemented
        return self.to_dict() == other.to_dict()


class RefseqReport(Report, RefIO, ABC):
    """ Report associated with a reference sequence file. """

    @classmethod
    @abstractmethod
    def fields(cls):
        return [RefseqChecksumF] + super().fields()


class BatchedReport(Report, ABC):
    """ Report with a number of data batches (one file per batch). """

    @classmethod
    @abstractmethod
    def fields(cls):
        return [NumBatchF, ChecksumsF] + super().fields()

    @classmethod
    @abstractmethod
    def _batch_types(cls) -> list[type[ReadBatchIO]]:
        """ Type(s) of batch(es) for the report. """

    @classmethod
    @cache
    def batch_types(cls) -> dict[str, type[ReadBatchIO]]:
        """ Type(s) of batch(es) for the report, keyed by name. """
        return {batch_type.btype(): batch_type
                for batch_type in cls._batch_types()}

    @classmethod
    def get_batch_type(cls, btype: str | None = None) -> type[ReadBatchIO]:
        """ Return a valid type of batch based on its name. """
        if btype is None:
            batch_types = list(cls.batch_types().values())
            if (ntypes := len(batch_types)) != 1:
                raise ValueError(f"btype is optional only if there is exactly "
                                 f"one type of batch, but got {ntypes} types")
            return batch_types[0]
        return cls.batch_types()[btype]


class BatchedRefseqReport(BatchedReport, RefseqReport, ABC):
    """ Convenience class used as a base for several Report classes. """<|MERGE_RESOLUTION|>--- conflicted
+++ resolved
@@ -531,10 +531,6 @@
 
 # Deconvolve fields
 
-<<<<<<< HEAD
-DeconvolveClusterMappingF = Field("deconvolution_mapping", "Deconvolution to Cluster Mapping", dict, iconv=iconv_dict_str_int)
-DeconvolveReadCountsF = Field("deconvolve_read_counts", "Reads per Cluster", dict, iconv=iconv_dict_str_int)
-=======
 DeconvolveMutsF = Field("mut_pattern",
                         "Relationships to cluster on",
                         HalfRelPattern,
@@ -602,7 +598,6 @@
 class ReportDoesNotHaveFieldError(ReportFieldAttributeError):
     """ A report does not contain this type of field. """
 
->>>>>>> 09d2ffd0
 
 # Field managing functions
 
