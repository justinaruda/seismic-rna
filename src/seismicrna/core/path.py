--- conflicted
+++ resolved
@@ -299,10 +299,6 @@
 WebAppFileExt = Field(str, [JSON_EXT], is_ext=True)
 SvgExt = Field(str, [SVG_EXT], is_ext=True)
 KtsExt = Field(str, [KTS_EXT], is_ext=True)
-<<<<<<< HEAD
-
-=======
->>>>>>> f2aa8014
 
 # Path Segments ########################################################
 
