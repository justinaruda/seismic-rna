from __future__ import annotations

import os
import pathlib
import re
import shutil
from collections import Counter
from functools import cache, cached_property, partial, wraps
from itertools import chain, product
from string import ascii_letters, digits, printable
from tempfile import mkdtemp
from typing import Any, Callable, Iterable, Sequence

from .logs import logger

# Constants ############################################################

INP_TEST_DIR = pathlib.Path.cwd().joinpath("test-inp")
OUT_TEST_DIR = pathlib.Path.cwd().joinpath("test-out")
TMP_TEST_DIR = pathlib.Path.cwd().joinpath("test-tmp")

# Valid/invalid characters in fields

PATH_CHARS = printable
ALPHANUM_CHARS = ascii_letters + digits
STR_CHARS = ALPHANUM_CHARS + "_.=+-"
STR_CHARS_SET = frozenset(STR_CHARS)
INT_CHARS = digits
PATH_PATTERN = f"([{PATH_CHARS}]+)"
STR_PATTERN = f"([{STR_CHARS}]+)"
INT_PATTERN = f"([{INT_CHARS}]+)"
RE_PATTERNS = {str: STR_PATTERN, int: INT_PATTERN, pathlib.Path: PATH_PATTERN}

<<<<<<< HEAD
# Directories for commands
CMD_ALIGN_DIR = "align"
CMD_REL_DIR = "relate"
CMD_MASK_DIR = "mask"
CMD_CLUST_DIR = "cluster"
CMD_DECONV_DIR = "deconvolve"
CMD_LIST_DIR = "list"
CMD_FOLD_DIR = "fold"
CMD_GRAPH_DIR = "graph"
=======
# Names of steps
ALIGN_STEP = "align"
RELATE_STEP = "relate"
NAMES_STEP = "names"
MASK_STEP = "mask"
CLUSTER_STEP = "cluster"
LIST_STEP = "list"
FOLD_STEP = "fold"
GRAPH_STEP = "graph"
>>>>>>> 96e70a38

# Directories for simulation

SIM_REFS_DIR = "refs"
SIM_PARAM_DIR = "params"
SIM_SAMPLES_DIR = "samples"

# Directories for stages

STAGE_ALIGN_INDEX = "index"
STAGE_ALIGN_INDEX_DEMULT = "index-demult"
STAGE_ALIGN_TRIM = "trim"
STAGE_ALIGN_MAP = "map"
STAGE_ALIGN_SORT = "sort"

STAGE_REL_SAMS = "sams"

STAGES = (STAGE_ALIGN_INDEX,
          STAGE_ALIGN_INDEX_DEMULT,
          STAGE_ALIGN_TRIM,
          STAGE_ALIGN_MAP,
          STAGE_ALIGN_SORT,
          STAGE_REL_SAMS)

# Cluster information
CLUST_PARAM_PIS = "pis"
CLUST_PARAM_MUS = "mus"
CLUST_PARAMS = (CLUST_PARAM_PIS,
                CLUST_PARAM_MUS)
CLUST_PARAMS_DIR = "parameters"
CLUST_STATS_DIR = "statistics"
CLUST_COUNTS_DIR = "read-counts"

<<<<<<< HEAD
TABLES = (CMD_REL_DIR, CMD_MASK_DIR, CMD_CLUST_DIR, CMD_DECONV_DIR)
=======
TABLES = (RELATE_STEP, MASK_STEP, CLUSTER_STEP)
>>>>>>> 96e70a38

# File extensions

GZIP_EXT = ".gz"
TXT_EXT = ".txt"
CSV_EXT = ".csv"
CSVZIP_EXT = ".csv.gz"
CSV_EXTS = CSV_EXT, CSVZIP_EXT
BROTLI_PICKLE_EXT = ".brickle"
JSON_EXT = ".json"
FASTA_EXTS = ".fa", ".fna", ".fasta"
BOWTIE2_INDEX_EXTS = (".1.bt2",
                      ".2.bt2",
                      ".3.bt2",
                      ".4.bt2",
                      ".rev.1.bt2",
                      ".rev.2.bt2")
FQ_EXTS = (".fq.gz",
           ".fastq.gz",
           ".fq",
           ".fastq",
           "_001.fq.gz",
           "_001.fastq.gz",
           "_001.fq",
           "_001.fastq")
SVG_EXT = ".svg"
FQ_PAIRED_EXTS_TEMPLATES = "_R{}{}", "_{}{}", "_mate{}{}", "_{}_sequence{}"
FQ1_EXTS = tuple(template.format(1, ext) for template, ext in
                 product(FQ_PAIRED_EXTS_TEMPLATES, FQ_EXTS))
FQ2_EXTS = tuple(template.format(2, ext) for template, ext in
                 product(FQ_PAIRED_EXTS_TEMPLATES, FQ_EXTS))
SAM_EXT = ".sam"
BAM_EXT = ".bam"
CRAM_EXT = ".cram"
XAM_EXTS = SAM_EXT, BAM_EXT, CRAM_EXT
FAI_EXT = ".fai"
CT_EXT = ".ct"
DB_EXT = ".db"
DBN_EXT = ".dbn"
DOT_EXT = ".dot"
DOT_EXTS = DB_EXT, DBN_EXT, DOT_EXT
DMS_EXT = ".dms"
KTS_EXT = ".kts"
HTML_EXT = ".html"
SVG_EXT = ".svg"
KTS_EXT = ".kts"
PDF_EXT = ".pdf"
PNG_EXT = ".png"
GRAPH_EXTS = CSV_EXT, HTML_EXT, SVG_EXT, PDF_EXT, PNG_EXT
PARAM_MUTS_EXT = f".muts{CSV_EXT}"
PARAM_ENDS_EXT = f".ends{CSV_EXT}"
PARAM_CLUSTS_EXT = f".clusts{CSV_EXT}"


# Path Exceptions ######################################################

class PathError(Exception):
    """ Any error involving a path. """


class PathTypeError(PathError, TypeError):
    """ Use of the wrong type of path or segment. """


class PathValueError(PathError, ValueError):
    """ Invalid value of a path segment field. """


class WrongFileExtensionError(PathValueError):
    """ A file has the wrong extension. """


# Path Functions #######################################################

def fill_whitespace(path: str | Path, fill: str = "_"):
    """ Replace all whitespace in `path` with `fill`. """
    return path.__class__(fill.join(str(path).split()))


def sanitize(path: str | pathlib.Path, strict: bool = False):
    """ Sanitize a path-like object by ensuring it is an absolute path,
    eliminating symbolic links and redundant path separators/references,
    and returning a Path object.

    Parameters
    ----------
    path: str | pathlib.Path
        Path to sanitize.
    strict: bool = False
        Require the path to exist and contain no symbolic link loops.

    Returns
    -------
    pathlib.Path
        Absolute, normalized, symlink-free path.
    """
    return pathlib.Path(path).resolve(strict=strict)


@cache
def get_seismicrna_source_dir():
    """ SEISMIC-RNA source directory, named seismicrna, containing
    __init__.py and the top-level modules and subpackages. """
    seismicrna_src_dir = sanitize(__file__, strict=True).parent.parent
    try:
        from seismicrna import __file__ as seismicrna_file
    except ImportError:
        seismicrna_file = None
    if seismicrna_file:
        seismicrna_parent = sanitize(seismicrna_file).parent
        if seismicrna_parent != seismicrna_src_dir:
            raise PathValueError("Inconsistent source directory: "
                                 f"{seismicrna_src_dir} ≠ {seismicrna_parent}")
    else:
        logger.warning("seismicrna is not installed: skipped verifying path")
    name = "seismicrna"
    if seismicrna_src_dir.name != name:
        raise PathValueError(f"Source directory {seismicrna_src_dir} "
                             f"is not named {repr(name)}")
    return seismicrna_src_dir


@cache
def get_seismicrna_project_dir():
    """ SEISMIC-RNA project directory, named seismic-rna, containing
    src, pyproject.toml, and all other project files. Will exist if the
    entire SEISMIC-RNA project has been downloaded, e.g. from GitHub,
    but not if SEISMIC-RNA was only installed using pip or conda. """
    seismicrna_prj_dir = get_seismicrna_source_dir().parent.parent
    name = "seismic-rna"
    if seismicrna_prj_dir.name != name:
        # It is fine if the project directory does not exist because
        # installing SEISMIC-RNA using pip or conda installs only the
        # source directory, but not the project directory.
        return None
    return seismicrna_prj_dir


# Path Fields ##########################################################

# Field validation functions

def validate_str(txt: str):
    if not isinstance(txt, str):
        raise PathTypeError(
            f"Expected {str.__name__}, but got {type(txt).__name__}"
        )
    if not txt:
        raise PathValueError(f"Empty string: {repr(txt)}")
    if illegal := "".join(sorted(set(txt) - STR_CHARS_SET)):
        raise PathValueError(f"{repr(txt)} has illegal characters: {illegal}")


def validate_top(top: pathlib.Path):
    if not isinstance(top, pathlib.Path):
        raise PathTypeError(
            f"Expected {Path.__name__}, but got {type(top).__name__}"
        )
    if not top.parent.is_dir():
        raise PathValueError(f"Not a directory: {top.parent}")
    if top.is_file():
        raise PathValueError(f"File exists: {top}")


def validate_int(num: int):
    if not isinstance(num, int) or num < 0:
        raise PathValueError(f"Expected an integer ≥ 0, but got {num}")


VALIDATE = {int: validate_int,
            str: validate_str,
            pathlib.Path: validate_top}


# Field class

class Field(object):
    def __init__(self,
                 dtype: type[str | int | pathlib.Path],
                 options: Iterable = (),
                 is_ext: bool = False):
        self.dtype = dtype
        self.options = list(options)
        if not all(isinstance(option, self.dtype) for option in self.options):
            raise PathTypeError("All options of a field must be of its type")
        self.is_ext = is_ext
        if self.is_ext:
            if self.dtype is not str:
                raise PathTypeError("Extension field must be type 'str', "
                                    f"but got type {repr(self.dtype.__name__)}")
            if not self.options:
                raise PathValueError("Extension field must have options")

    def validate(self, val: Any):
        if not isinstance(val, self.dtype):
            raise PathTypeError(f"Expected {repr(self.dtype.__name__)}, but "
                                f"got {repr(val)} ({repr(type(val).__name__)})")
        if self.options and val not in self.options:
            raise PathValueError(
                f"Invalid option {repr(val)}; expected one of {self.options}"
            )
        VALIDATE[self.dtype](val)

    def build(self, val: Any):
        """ Validate a value and return it as a string. """
        self.validate(val)
        return str(val)

    def parse(self, text: str) -> Any:
        """ Parse a value from a string, validate it, and return it. """
        try:
            val = self.dtype(text)
        except Exception as error:
            raise PathValueError(
                f"Failed to interpret {repr(text)} as type "
                f"{repr(self.dtype.__name__)}: {error}"
            ) from None
        self.validate(val)
        return val

    @cached_property
    def as_str(self):
        # Define the string as a cached property to speed up str(self).
        return f"{type(self).__name__} <{self.dtype.__name__}>"

    def __str__(self):
        return self.as_str


# Fields
TopField = Field(pathlib.Path)
NameField = Field(str)
<<<<<<< HEAD
CmdField = Field(str, [CMD_ALIGN_DIR,
                       CMD_REL_DIR,
                       CMD_MASK_DIR,
                       CMD_CLUST_DIR,
                       CMD_DECONV_DIR,
                       CMD_LIST_DIR,
                       CMD_FOLD_DIR,
                       CMD_GRAPH_DIR])
=======
CmdField = Field(str, [ALIGN_STEP,
                       RELATE_STEP,
                       MASK_STEP,
                       CLUSTER_STEP,
                       LIST_STEP,
                       FOLD_STEP,
                       GRAPH_STEP])
>>>>>>> 96e70a38
StageField = Field(str, STAGES)
IntField = Field(int)
ClustRunResultsField = Field(str, CLUST_PARAMS)
PosTableField = Field(str, TABLES)
ReadTableField = Field(str, TABLES)
<<<<<<< HEAD
AbundanceField = Field(str, [CMD_CLUST_DIR, CMD_DECONV_DIR])
=======
AbundanceField = Field(str, [CLUSTER_STEP])
>>>>>>> 96e70a38

# File extensions
TextExt = Field(str, [TXT_EXT], is_ext=True)
ReportExt = Field(str, [JSON_EXT], is_ext=True)
RefseqFileExt = Field(str, [BROTLI_PICKLE_EXT], is_ext=True)
BatchExt = Field(str, [BROTLI_PICKLE_EXT], is_ext=True)
ClustTabExt = Field(str, CSV_EXTS, is_ext=True)
PosTableExt = Field(str, [CSV_EXT], is_ext=True)
ReadTableExt = Field(str, [CSVZIP_EXT], is_ext=True)
AbundanceExt = Field(str, [CSV_EXT], is_ext=True)
FastaExt = Field(str, FASTA_EXTS, is_ext=True)
FastaIndexExt = Field(str, BOWTIE2_INDEX_EXTS, is_ext=True)
FastqExt = Field(str, FQ_EXTS, is_ext=True)
Fastq1Ext = Field(str, FQ1_EXTS, is_ext=True)
Fastq2Ext = Field(str, FQ2_EXTS, is_ext=True)
XamExt = Field(str, XAM_EXTS, is_ext=True)
ConnectTableExt = Field(str, [CT_EXT], is_ext=True)
DotBracketExt = Field(str, DOT_EXTS, is_ext=True)
DmsReactsExt = Field(str, [DMS_EXT], is_ext=True)
GraphExt = Field(str, GRAPH_EXTS, is_ext=True)
WebAppFileExt = Field(str, [JSON_EXT], is_ext=True)
SvgExt = Field(str, [SVG_EXT], is_ext=True)
KtsExt = Field(str, [KTS_EXT], is_ext=True)


def check_file_extension(file: pathlib.Path,
                         extensions: Iterable[str] | Field):
    if isinstance(extensions, Field):
        if not extensions.is_ext:
            raise PathValueError(f"{extensions} is not an extension field")
        extensions = extensions.options
    elif not isinstance(extensions, (tuple, list, set, dict)):
        extensions = set(extensions)
    if file.suffix not in extensions:
        raise WrongFileExtensionError(
            f"Extension of {file} is not one of {extensions}"
        )


# Path Segments ########################################################

# Segment class

class Segment(object):

    def __init__(self, segment_name: str,
                 field_types: dict[str, Field], *,
                 order: int = 0,
                 frmt: str | None = None):
        self.name = segment_name
        self.field_types = field_types
        # Verify that a field has the key EXT if and only if it is an
        # extension and is the last field in the segment.
        for i, (name, field) in enumerate(self.field_types.items(), start=1):
            if name == EXT:
                if not field.is_ext:
                    raise PathValueError(f"Field '{EXT}' is not an extension")
                if i != len(self.field_types):
                    raise PathValueError(
                        f"Extension of {self} is not the last field"
                    )
                if order != 0:
                    raise ValueError("Segments with extensions must have order "
                                     f"= 0, but {self.name} has order {order}")
            elif field.is_ext:
                raise PathValueError(f"{self} extension has name '{name}'")
        if order <= 0 and not any(ft in self.field_types for ft in [EXT, TOP]):
            raise ValueError("Segments without extensions must have order > 0, "
                             f"but {self.name} has order {order}")
        self.order = order
        # Determine the format string.
        if frmt is None:
            # Default format is to concatenate all the fields.
            frmt = "".join("{" + name + "}" for name, field
                           in self.field_types.items())
        self.frmt = frmt
        # Generate the pattern string using the format string, excluding
        # the extension (if any) because before parsing, it is removed
        # from the end of the string.
        patterns = {name: "" if field.is_ext else RE_PATTERNS[field.dtype]
                    for name, field in self.field_types.items()}
        self.ptrn = re.compile(self.frmt.format(**patterns))

    @property
    def ext_type(self):
        """ Type of the segment's file extension, or None if it has no
        file extension. """
        return self.field_types.get(EXT)

    @cached_property
    def exts(self) -> list[str]:
        """ Valid file extensions of the segment. """
        if self.ext_type is None:
            return list()
        if not self.ext_type.options:
            raise ValueError(f"{self} extension {self.ext_type} has no options")
        return self.ext_type.options

    def match_longest_ext(self, text: str):
        """ Find the longest extension of the given text that matches a
        valid file extension. If none match, return None. """
        # Iterate over the file extensions from longest to shortest.
        for ext in sorted(self.exts, key=len, reverse=True):
            if text.endswith(ext):
                # The text ends with this extension, so it must be the
                # longest valid extension in which the text ends.
                return ext
        return

    def build(self, **vals: Any):
        # Verify that a value is given for every field, with no extras.
        if (v := sorted(vals.keys())) != (f := sorted(self.field_types.keys())):
            raise PathValueError(f"{self} expected fields {f}, but got {v}")
        # Validate the value passed to every field.
        fields = {name: field.build(vals[name])
                  for name, field in self.field_types.items()}
        # Return the formatted segment.
        return self.frmt.format(**fields)

    def parse(self, text: str):
        ext = None
        if self.ext_type is not None:
            # If the segment has a file extension, then determine the
            # longest valid file extension that matches the text.
            if (ext := self.match_longest_ext(text)) is None:
                raise PathValueError(f"Segment {repr(text)} is missing a file "
                                     f"extension; expected one of {self.exts}")
            # Remove the file extension from the end of the text.
            text = text[: -len(ext)]
        # Try to parse the text (with the extension, if any, removed).
        if not (match := self.ptrn.match(text)):
            raise PathValueError(f"Could not parse fields in text {repr(text)} "
                                 f"using pattern {repr(self.ptrn)}")
        vals = list(match.groups())
        # If there is an extension field, add its value back to the end
        # of the parsed values.
        if ext is not None:
            vals.append(ext)
        # Return a dict of the names of the fields in the segment and
        # their parsed values.
        return {name: field.parse(group) for (name, field), group
                in zip(self.field_types.items(), vals, strict=True)}

    @cached_property
    def as_str(self):
        # Define the string as a cached property to speed up str(self).
        return f"{type(self).__name__} {repr(self.name)}"

    def __str__(self):
        return self.as_str


# Field names

TOP = "top"
STAGE = "stage"
CMD = "cmd"
SAMP = "sample"
REF = "ref"
REG = "reg"
BATCH = "batch"
TABLE = "table"
NCLUST = "k"
RUN = "run"
PROFILE = "profile"
GRAPH = "graph"
EXT = "ext"
STRUCT = "struct"

# Directory segments

TopSeg = Segment("top-dir", {TOP: TopField}, order=-1)
StageSeg = Segment("stage-dir", {STAGE: StageField}, order=70)
SampSeg = Segment("sample-dir", {SAMP: NameField}, order=60)
CmdSeg = Segment("command-dir", {CMD: CmdField}, order=50)
RefSeg = Segment("ref-dir", {REF: NameField}, order=30)
RegSeg = Segment("reg-dir", {REG: NameField}, order=20)

# File segments

# FASTA
FastaSeg = Segment("fasta", {REF: NameField, EXT: FastaExt})
FastaIndexSeg = Segment("fasta-index", {REF: NameField, EXT: FastaIndexExt})

# FASTQ
FastqSeg = Segment("fastq", {SAMP: NameField, EXT: FastqExt})
Fastq1Seg = Segment("fastq1", {SAMP: NameField, EXT: Fastq1Ext})
Fastq2Seg = Segment("fastq2", {SAMP: NameField, EXT: Fastq2Ext})

# Demultiplexed FASTQ
DmFastqSeg = Segment("dm-fastq", {REF: NameField, EXT: FastqExt})
DmFastq1Seg = Segment("dm-fastq1", {REF: NameField, EXT: Fastq1Ext})
DmFastq2Seg = Segment("dm-fastq2", {REF: NameField, EXT: Fastq2Ext})

# Align
XamSeg = Segment("xam", {REF: NameField, EXT: XamExt})
AlignSampleRepSeg = Segment("align-samp-rep",
                            {EXT: ReportExt},
                            frmt="align-report{ext}")
AlignRefRepSeg = Segment("align-ref-rep",
                         {REF: NameField, EXT: ReportExt},
                         frmt="{ref}__align-report{ext}")

# Relate
RefseqFileSeg = Segment("refseq-file",
                        {EXT: RefseqFileExt},
                        frmt="refseq{ext}")
ReadNamesBatSeg = Segment("names-bat",
                          {BATCH: IntField, EXT: BatchExt},
                          frmt=NAMES_STEP + "-batch-{batch}{ext}")
RelateBatSeg = Segment(f"relate-bat",
                       {BATCH: IntField, EXT: BatchExt},
                       frmt=RELATE_STEP + "-batch-{batch}{ext}")
RelateRepSeg = Segment(f"relate-rep",
                       {EXT: ReportExt},
                       frmt=RELATE_STEP + "-report{ext}")

# Mask
MaskBatSeg = Segment(f"{MASK_STEP}-bat",
                     {BATCH: IntField, EXT: BatchExt},
                     frmt=MASK_STEP + "-batch-{batch}{ext}")
MaskRepSeg = Segment("mask-rep",
                     {EXT: ReportExt},
                     frmt=MASK_STEP + "-report{ext}")

# Cluster
ClustParamsDirSeg = Segment(f"cluster-run-res-dir",
                            {},
                            frmt=CLUST_PARAMS_DIR,
                            order=10)
ClustParamsFileSeg = Segment(f"cluster-run-res",
                             {TABLE: ClustRunResultsField,
                              NCLUST: IntField,
                              RUN: IntField,
                              EXT: ClustTabExt},
                             frmt="k{k}-r{run}_{table}{ext}")
ClustBatSeg = Segment("cluster-bat",
                      {BATCH: IntField, EXT: BatchExt},
                      frmt=CLUSTER_STEP + "-batch-{batch}{ext}")
ClustRepSeg = Segment("cluster-rep",
                      {EXT: ReportExt},
                      frmt=CLUSTER_STEP + "-report{ext}")

# Deconvolve
DeconvBatSeg = Segment("deconv-bat",
                      {BATCH: IntField, EXT: BatchExt},
                      frmt="deconvolve-batch-{batch}{ext}")
DeconvRepSeg = Segment("deconv-rep", {EXT: ReportExt}, frmt="deconvolve-report{ext}")

# Table
PositionTableSeg = Segment("position-table",
                           {TABLE: PosTableField, EXT: PosTableExt},
                           frmt="{table}-position-table{ext}")
ReadTableSeg = Segment("read-table",
                       {TABLE: ReadTableField, EXT: ReadTableExt},
                       frmt="{table}-read-table{ext}")
AbundanceTableSeg = Segment("abundance-table",
                            {TABLE: AbundanceField, EXT: AbundanceExt},
                            frmt="{table}-abundance-table{ext}")

# Fold
FoldRepSeg = Segment("fold-rep",
                     {PROFILE: NameField, EXT: ReportExt},
                     frmt="{profile}__fold-report{ext}")
ConnectTableSeg = Segment("rna-ct",
                          {PROFILE: NameField, EXT: ConnectTableExt})
DotBracketSeg = Segment("rna-dot",
                        {PROFILE: NameField, EXT: DotBracketExt})
DmsReactsSeg = Segment("dms-reacts",
                       {PROFILE: NameField, EXT: DmsReactsExt})
VarnaColorSeg = Segment("varna-color",
                        {PROFILE: NameField, EXT: TextExt},
                        frmt="{profile}__varna-color{ext}")

# Draw
SvgSeg = Segment("svg", {PROFILE: NameField, STRUCT: IntField, EXT: SvgExt},
                 frmt="{profile}-{struct}{ext}")
KtsSeg = Segment("kts", {PROFILE: NameField, STRUCT: IntField, EXT: KtsExt},
                 frmt="{profile}-{struct}{ext}")

# Graphs
GraphSeg = Segment("graph", {GRAPH: NameField, EXT: GraphExt})

# Web App Export
WebAppFileSeg = Segment("webapp",
                        {SAMP: NameField, EXT: WebAppFileExt},
                        frmt="{sample}__webapp{ext}")

# Path segment patterns
CMD_DIR_SEGS = SampSeg, CmdSeg
REF_DIR_SEGS = CMD_DIR_SEGS + (RefSeg,)
REG_DIR_SEGS = REF_DIR_SEGS + (RegSeg,)
STAGE_DIR_SEGS = SampSeg, CmdSeg, StageSeg
FASTA_STAGE_SEGS = StageSeg, FastaSeg
FASTA_INDEX_DIR_STAGE_SEGS = StageSeg, RefSeg
FASTQ_SEGS = FastqSeg,
FASTQ1_SEGS = Fastq1Seg,
FASTQ2_SEGS = Fastq2Seg,
DMFASTQ_SEGS = SampSeg, DmFastqSeg
DMFASTQ1_SEGS = SampSeg, DmFastq1Seg
DMFASTQ2_SEGS = SampSeg, DmFastq2Seg
XAM_SEGS = CMD_DIR_SEGS + (XamSeg,)
XAM_STAGE_SEGS = STAGE_DIR_SEGS + (XamSeg,)
CLUST_TAB_SEGS = REG_DIR_SEGS + (ClustParamsDirSeg, ClustParamsFileSeg)
CT_FILE_SEGS = REG_DIR_SEGS + (ConnectTableSeg,)
DB_FILE_SEGS = REG_DIR_SEGS + (DotBracketSeg,)


# Paths ################################################################


# Path class

class Path(object):

    def __init__(self, *seg_types: Segment):
        # Sort the non-redundant segment types in the path from largest
        # to smallest value of their order attribute.
        self.seg_types = sorted(set(seg_types),
                                key=lambda segt: segt.order,
                                reverse=True)
        # Check for TopSeg.
        if TopSeg in self.seg_types:
            raise PathValueError(f"{TopSeg} may not be given in seg_types")
        self.seg_types.insert(0, TopSeg)
        # Check for duplicate orders.
        if max(Counter(segt.order for segt in self.seg_types).values()) > 1:
            raise ValueError(f"Got duplicate order values in {self.seg_types}")

    def build(self, **fields: Any):
        """ Return a `pathlib.Path` instance by assembling the given
        `fields` into a full path. """
        # Build the new path one segment at a time.
        segments = list()
        for seg_type in self.seg_types:
            # For each type of segment in the path, try to get the names
            # and values of all fields of the segment.
            try:
                seg_fields = {name: fields.pop(name)
                              for name in seg_type.field_types}
            except KeyError as error:
                raise PathValueError(f"Missing field for {seg_type}: {error}")
            # Generate a string representation of the segment using the
            # values of its fields, and add it to the growing path.
            segments.append(seg_type.build(**seg_fields))
        # Check whether any fields were given but not used by the path.
        if fields:
            exp = [ft for seg in self.seg_types for ft in seg.field_types]
            segs = [str(seg) for seg in self.seg_types]
            raise PathValueError(f"Unexpected fields: {fields}; expected "
                                 f"fields {exp} for segment types {segs}")
        # Assemble the segment strings into a path, and return it.
        path = pathlib.Path(*segments)
        return path

    def parse(self, path: str | pathlib.Path):
        """ Return the field names and values from a given path. """
        # Convert the given path into a canonical, absolute path.
        path = str(sanitize(path))
        # Get the field names and values one segment at a time.
        fields = dict()
        # Iterate from the deepest (last) to shallowest (first) segment.
        for seg_type in reversed(self.seg_types):
            if seg_type is TopSeg:
                # The top-most segment has been reached and must be used
                # to parse the entire remaining path.
                tail = path
            else:
                # The top-most segment of the path has not been reached.
                # Split off the deepest part of the path (tail), and
                # parse it using the current segment type.
                path, tail = os.path.split(path)
            # Verify that the entire path has not been consumed.
            if not tail:
                raise PathValueError(f"No path remains to parse {seg_type}")
            # Parse the deepest part of the path to obtain the fields,
            # and use them to update the field names and values.
            fields.update(seg_type.parse(tail))
        return fields

    @cached_property
    def as_str(self):
        # Define the string as a cached property to speed up str(self).
        return f"{type(self).__name__}: {list(map(str, self.seg_types))}"

    def __str__(self):
        return self.as_str


# mkdir/symlink/rmdir.


def mkdir_if_needed(path: pathlib.Path | str):
    """ Create a directory and log that event if it does not exist. """
    path = sanitize(path, strict=False)
    try:
        path.mkdir(parents=True)
    except FileExistsError:
        if not path.is_dir():
            # Raise an error if the existing path is not a directory,
            # e.g. if it is a file.
            raise NotADirectoryError(path) from None
        return path
    logger.action(f"Created directory {path}")
    return path


def symlink_if_needed(link_path: pathlib.Path | str,
                      target_path: pathlib.Path | str):
    """ Make link_path a link pointing to target_path and log that event
    if it does not exist. """
    link_path = pathlib.Path(link_path)
    target_path = sanitize(target_path, strict=True)
    try:
        link_path.symlink_to(target_path)
    except FileExistsError:
        # link_path already exists, so make sure it is a symbolic link
        # that points to target_path.
        try:
            readlink = link_path.readlink()
        except OSError:
            raise OSError(f"{link_path} is not a symbolic link") from None
        if readlink != target_path:
            raise OSError(f"{link_path} is a symbolic link to {readlink}, "
                          f"not to {target_path}") from None
        return link_path
    logger.action(f"Made {link_path} a symbolic link to {target_path}")
    return link_path


def rmdir_if_needed(path: pathlib.Path | str,
                    rmtree: bool = False,
                    rmtree_ignore_errors: bool = False,
                    raise_on_rmtree_error: bool = True):
    """ Remove a directory and log that event if it exists. """
    path = sanitize(path, strict=False)
    try:
        path.rmdir()
    except FileNotFoundError:
        # The path does not exist, so there is no need to delete it.
        # FileNotFoundError is a subclass of OSError, so need to handle
        # this exception before OSError.
        logger.detail(f"Skipped removing directory {path}: does not exist")
        return path
    except NotADirectoryError:
        # Trying to rmdir() something that is not a directory should
        # always raise an error. NotADirectoryError is a subclass of
        # OSError, so need to handle this exception before OSError.
        raise
    except OSError:
        # The directory exists but could not be removed for some reason,
        # probably that it is not empty.
        if not rmtree:
            # For safety, remove directories recursively only if given
            # explicit permission to do so; if not, re-raise the error.
            raise
        try:
            shutil.rmtree(path, ignore_errors=rmtree_ignore_errors)
        except Exception as error:
            if raise_on_rmtree_error:
                raise
            # If not raising errors, then log a warning but return now
            # to avoid logging that the directory was removed.
            logger.warning(error)
            return path
    logger.action(f"Removed directory {path}")


# Path creation routines


@cache
def create_path_type(*segment_types: Segment):
    """ Create and cache a Path instance from the segment types. """
    return Path(*segment_types)


def build(*segment_types: Segment, **field_values: Any):
    """ Return a `pathlib.Path` from the given segment types and
    field values. """
    return create_path_type(*segment_types).build(**field_values)


def builddir(*segment_types: Segment, **field_values: Any):
    """ Build the path and create it on the file system as a directory
    if it does not already exist. """
    return mkdir_if_needed(build(*segment_types, **field_values))


def buildpar(*segment_types: Segment, **field_values: Any):
    """ Build a path and create its parent directory if it does not
    already exist. """
    path = build(*segment_types, **field_values)
    mkdir_if_needed(path.parent)
    return path


def randdir(parent: str | pathlib.Path | None = None,
            prefix: str = "",
            suffix: str = ""):
    """ Build a path of a new directory that does not exist and create
    it on the file system. """
    parent = sanitize(parent) if parent is not None else pathlib.Path.cwd()
    path = pathlib.Path(mkdtemp(dir=parent, prefix=prefix, suffix=suffix))
    logger.action(f"Created directory {path}")
    return path


# Path parsing routines

def get_fields_in_seg_types(*segment_types: Segment) -> dict[str, Field]:
    """ Get all fields among the given segment types. """
    fields = {field_name: field
              for segment_type in segment_types
              for field_name, field in segment_type.field_types.items()}
    return fields


def deduplicate(paths: Iterable[str | pathlib.Path], warn: bool = True):
    """ Yield the non-redundant paths. """
    total = 0
    seen = set()
    for path in map(sanitize, paths):
        total += 1
        if path in seen:
            if warn:
                logger.warning(f"Duplicate path: {path}")
        else:
            seen.add(path)
            yield path


def deduplicated(func: Callable):
    """ Decorate a Path generator to yield non-redundant paths. """

    @wraps(func)
    def wrapper(*args, **kwargs):
        yield from deduplicate(func(*args, **kwargs))

    return wrapper


def parse(path: str | pathlib.Path, /, *segment_types: Segment):
    """ Return the fields of a path based on the segment types. """
    return create_path_type(*segment_types).parse(path)


def parse_top_separate(path: str | pathlib.Path, /, *segment_types: Segment):
    """ Return the fields of a path, and the `top` field separately. """
    field_values = parse(path, *segment_types)
    return field_values.pop(TOP), field_values


def path_matches(path: str | pathlib.Path, segments: Sequence[Segment]):
    """ Check if a path matches a sequence of path segments.

    Parameters
    ----------
    path: str | pathlib.Path
        Path of the file/directory.
    segments: Sequence[Segment]
        Sequence of path segments to check if the file matches.

    Returns
    -------
    bool
        Whether the path matches any given sequence of path segments.
    """
    # Parsing the path will succeed if and only if it matches the
    # sequence of path segments.
    try:
        parse(path, *segments)
    except PathError:
        # The path does not match this sequence of path segments.
        return False
    else:
        # The path matches this sequence of path segments.
        return True


@deduplicated
def find_files(path: str | pathlib.Path,
               segments: Sequence[Segment],
               pre_sanitize: bool = True):
    """ Yield all files that match a sequence of path segments.
    The behavior depends on what `path` is:

    - If it is a file, then yield `path` if it matches the segments;
      otherwise, yield nothing.
    - If it is a directory, then search it recursively and yield every
      matching file in the directory and its subdirectories.

    Parameters
    ----------
    path: str | pathlib.Path
        Path of a file to check or a directory to search recursively.
    segments: Sequence[Segment]
        Sequence(s) of Path segments to check if each file matches.
    pre_sanitize: bool
        Whether to sanitize the path before searching it.

    Returns
    -------
    Generator[Path, Any, None]
        Paths of files matching the segments.
    """
    if pre_sanitize:
        path = sanitize(path, strict=True)
    if path.is_file():
        # Check if the file matches the segments.
        if path_matches(path, segments):
            # If so, then yield it.
            logger.detail(f"Found file {path}")
            yield path
    else:
        # Search the directory for files matching the segments.
        logger.routine(f"Began recursively searching directory {path}")
        yield from chain(*map(partial(find_files,
                                      segments=segments,
                                      pre_sanitize=False),
                              path.iterdir()))
        logger.routine(f"Ended recursively searching directory {path}")


@deduplicated
def find_files_chain(paths: Iterable[str | pathlib.Path],
                     segments: Sequence[Segment]):
    """ Yield from `find_files` called on every path in `paths`. """
    for path in deduplicate(paths):
        try:
            yield from find_files(path, segments)
        except Exception as error:
            logger.error(error)


# Path transformation routines


def cast_path(input_path: pathlib.Path,
              input_segments: Sequence[Segment],
              output_segments: Sequence[Segment],
              **override: Any):
    """ Cast `input_path` made of `input_segments` to a new path made of
    `output_segments`.

    Parameters
    ----------
    input_path: pathlib.Path
        Input path from which to take the path fields.
    input_segments: Sequence[Segment]
        Path segments to use to determine the fields in `input_path`.
    output_segments: Sequence[Segment]
        Path segments to use to determine the fields in `output_path`.
    **override: Any
        Override and supplement the fields in `input_path`.

    Returns
    -------
    pathlib.Path
        Path comprising `output_segments` made of fields in `input_path`
        (as determined by `input_segments`).
    """
    # Extract the fields from the input path using the input segments.
    top, fields = parse_top_separate(input_path, *input_segments)
    if override:
        # Override and supplement the fields in the input path.
        fields |= override
    # Normalize the fields to comply with the output segments.
    fields = {field_name: fields[field_name]
              for field_name in get_fields_in_seg_types(*output_segments)}
    # Generate a new output path from the normalized fields.
    output_path = build(*output_segments, top=top, **fields)
    return output_path


def transpath(to_dir: str | pathlib.Path,
              from_dir: str | pathlib.Path,
              path: str | pathlib.Path,
              strict: bool = False):
    """ Return the path that would be produced by moving `path` from
    `from_dir` to `to_dir` (but do not actually move the path on the
    file system). This function does not require that any of the given
    paths exist, unless `strict` is True.

    Parameters
    ----------
    to_dir: str | pathlib.Path
        Directory to which to move `path`.
    from_dir: str | pathlib.Path
        Directory from which to move `path`; must contain `path` but not
        necessarily be the direct parent directory of `path`.
    path: str | pathlib.Path
        Path to move; can be a file or directory.
    strict: bool = False
        Require that all paths exist and contain no symbolic link loops.

    Returns
    -------
    pathlib.Path
        Hypothetical path after moving `path` from `indir` to `outdir`.
    """
    # Ensure from_dir is sanitized.
    from_dir = sanitize(from_dir, strict)
    # Find the part of the given path relative to from_dir.
    relpath = sanitize(path, strict).relative_to(from_dir)
    if relpath == pathlib.Path():
        # If the relative path is empty, then use the parent directory
        # of from_dir instead.
        return transpath(to_dir, from_dir.parent, path, strict)
    # Append the relative part of the path to to_dir.
    return sanitize(to_dir, strict).joinpath(relpath)


def transpaths(to_dir: str | pathlib.Path,
               *paths: str | pathlib.Path,
               strict: bool = False):
    """ Return all paths that would be produced by moving all paths in
    `paths` from their longest common sub-path to `to_dir` (but do not
    actually move the paths on the file system). This function does not
    require that any of the given paths exist, unless `strict` is True.

    Parameters
    ----------
    to_dir: str | pathlib.Path
        Directory to which to move every path in `path`.
    *paths: str | pathlib.Path
        Paths to move; can be files or directories. A common sub-path
        must exist among all of these paths.
    strict: bool = False
        Require that all paths exist and contain no symbolic link loops.

    Returns
    -------
    tuple[pathlib.Path, ...]
        Hypothetical paths after moving all paths in `path` to `outdir`.
    """
    if not paths:
        # There are no paths to transplant.
        return tuple()
    # Determine the longest common sub-path of all given paths.
    common_path = os.path.commonpath([sanitize(p, strict) for p in paths])
    # Move each path from that common path to the given directory.
    return tuple(transpath(to_dir, common_path, p, strict) for p in paths)<|MERGE_RESOLUTION|>--- conflicted
+++ resolved
@@ -31,27 +31,17 @@
 INT_PATTERN = f"([{INT_CHARS}]+)"
 RE_PATTERNS = {str: STR_PATTERN, int: INT_PATTERN, pathlib.Path: PATH_PATTERN}
 
-<<<<<<< HEAD
-# Directories for commands
-CMD_ALIGN_DIR = "align"
-CMD_REL_DIR = "relate"
-CMD_MASK_DIR = "mask"
-CMD_CLUST_DIR = "cluster"
-CMD_DECONV_DIR = "deconvolve"
-CMD_LIST_DIR = "list"
-CMD_FOLD_DIR = "fold"
-CMD_GRAPH_DIR = "graph"
-=======
+
 # Names of steps
 ALIGN_STEP = "align"
 RELATE_STEP = "relate"
 NAMES_STEP = "names"
 MASK_STEP = "mask"
 CLUSTER_STEP = "cluster"
+DECONVOLVE_STEP = "deconvolve"
 LIST_STEP = "list"
 FOLD_STEP = "fold"
 GRAPH_STEP = "graph"
->>>>>>> 96e70a38
 
 # Directories for simulation
 
@@ -85,11 +75,7 @@
 CLUST_STATS_DIR = "statistics"
 CLUST_COUNTS_DIR = "read-counts"
 
-<<<<<<< HEAD
-TABLES = (CMD_REL_DIR, CMD_MASK_DIR, CMD_CLUST_DIR, CMD_DECONV_DIR)
-=======
-TABLES = (RELATE_STEP, MASK_STEP, CLUSTER_STEP)
->>>>>>> 96e70a38
+TABLES = (RELATE_STEP, MASK_STEP, CLUSTER_STEP, DECONVOLVE_STEP)
 
 # File extensions
 
@@ -322,34 +308,20 @@
 # Fields
 TopField = Field(pathlib.Path)
 NameField = Field(str)
-<<<<<<< HEAD
-CmdField = Field(str, [CMD_ALIGN_DIR,
-                       CMD_REL_DIR,
-                       CMD_MASK_DIR,
-                       CMD_CLUST_DIR,
-                       CMD_DECONV_DIR,
-                       CMD_LIST_DIR,
-                       CMD_FOLD_DIR,
-                       CMD_GRAPH_DIR])
-=======
 CmdField = Field(str, [ALIGN_STEP,
                        RELATE_STEP,
                        MASK_STEP,
                        CLUSTER_STEP,
+                       DECONVOLVE_STEP,
                        LIST_STEP,
                        FOLD_STEP,
                        GRAPH_STEP])
->>>>>>> 96e70a38
 StageField = Field(str, STAGES)
 IntField = Field(int)
 ClustRunResultsField = Field(str, CLUST_PARAMS)
 PosTableField = Field(str, TABLES)
 ReadTableField = Field(str, TABLES)
-<<<<<<< HEAD
-AbundanceField = Field(str, [CMD_CLUST_DIR, CMD_DECONV_DIR])
-=======
-AbundanceField = Field(str, [CLUSTER_STEP])
->>>>>>> 96e70a38
+AbundanceField = Field(str, [CLUSTER_STEP, DECONVOLVE_STEP])
 
 # File extensions
 TextExt = Field(str, [TXT_EXT], is_ext=True)
