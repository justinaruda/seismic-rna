from abc import ABC, abstractmethod
from collections import Counter
from functools import cached_property
from logging import getLogger

import numpy as np
import pandas as pd
from numba import jit

from .count import (calc_count_per_pos,
                    calc_count_per_read,
                    calc_coverage,
                    calc_reads_per_pos,
                    calc_rels_per_pos,
                    calc_rels_per_read,
                    count_end_coords)
from .ends import EndCoords, match_reads_segments
from .index import iter_windows
from .read import ReadBatch, PartialReadBatch
from ..array import calc_inverse, find_dims
from ..header import REL_NAME
from ..rel import MATCH, NOCOV, REL_TYPE, RelPattern
from ..seq import Section, index_to_pos
from ..types import fit_uint_type

rng = np.random.default_rng()

logger = getLogger(__name__)

NUM_READS = "reads"
NUM_SEGMENTS = "segments"


def sanitize_muts(muts: dict[int, dict[int, list[int] | np.ndarray]],
                  section: Section,
                  data_type: type,
                  sanitize: bool = True):
    return {pos: ({REL_TYPE(rel): np.asarray(reads, data_type)
                   for rel, reads in muts[pos].items()}
                  if sanitize
                  else muts[pos])
            for pos in section.unmasked_int}


def simulate_muts(pmut: pd.DataFrame,
                  seg_end5s: np.ndarray,
                  seg_end3s: np.ndarray):
    """ Simulate mutation data.

    Parameters
    ----------
    pmut: pd.DataFrame
        Rate of each type of mutation at each position.
    seg_end5s:
        5' end coordinate of each segment.
    seg_end3s:
        3' end coordinate of each segment.
    """
    num_reads, _ = match_reads_segments(seg_end5s, seg_end3s)
    read_nums = np.arange(num_reads, dtype=fit_uint_type(num_reads))
    rels = np.asarray(pmut.columns.get_level_values(REL_NAME), dtype=REL_TYPE)
    if MATCH not in rels:
        raise ValueError(f"Relationships omit matches ({MATCH}): {rels}")
    if NOCOV in rels:
        raise ValueError(f"Relationships include no coverage ({NOCOV}): {rels}")
    muts = dict()
    for pos in index_to_pos(pmut.index):
        muts[pos] = dict()
        # Find the reads that cover this position.
        usable_reads = read_nums[np.any(np.logical_and(seg_end5s <= pos,
                                                       pos <= seg_end3s),
                                        axis=1)]
        if usable_reads.size > 0:
            # Choose a number of reads for each type of relationship.
            num_reads_pos_rels = pd.Series(rng.multinomial(usable_reads.size,
                                                           pmut.loc[pos])[0],
                                           index=rels).drop(MATCH)
            for rel, num_reads_pos_rel in num_reads_pos_rels.items():
                if num_reads_pos_rel > 0:
                    # Randomly select reads with this relationship.
                    reads_pos_rel = rng.choice(usable_reads,
                                               num_reads_pos_rel,
                                               replace=False,
                                               shuffle=False)
                    muts[pos][rel] = reads_pos_rel
                    # Prevent those reads from being chosen for another
                    # relationship.
                    usable_reads = np.setdiff1d(usable_reads,
                                                reads_pos_rel,
                                                assume_unique=True)
    return muts


@jit()
def _fill_matches(matrix: np.ndarray,
                  index5s: np.ndarray,
                  index3s: np.ndarray,
                  unmasked_read_indexes: np.ndarray):
    """ Fill all covered positions with matches. """
    for i, read_index in enumerate(unmasked_read_indexes):
        matrix[read_index, index5s[i]: index3s[i]] = MATCH


def calc_muts_matrix(section: Section,
                     read_nums: np.ndarray,
                     seg_end5s: np.ndarray,
                     seg_end3s: np.ndarray,
                     muts: dict[int, dict[int, np.ndarray]]):
    """ Matrix of relationships at each position in each read. """
    dims = find_dims([(NUM_READS,),
                      (NUM_READS, NUM_SEGMENTS),
                      (NUM_READS, NUM_SEGMENTS)],
                     [read_nums, seg_end5s, seg_end3s],
                     ["read_nums", "seg_end5s", "seg_end3s"])
    num_reads = dims[NUM_READS]
    num_segments = dims[NUM_SEGMENTS]
    section_unmasked = section.unmasked_int
    matrix = np.full((num_reads, section_unmasked.size), NOCOV)
    if matrix.size > 0:
        # Map each 5' and 3' end coordinate to its index in the unmasked
        # positions of the section.
        pos5_indexes = calc_inverse(section_unmasked,
                                    require=(section.end3 + 1),
                                    fill=True,
                                    fill_rev=True)
        pos3_indexes = calc_inverse(section_unmasked,
                                    require=section.end3,
                                    fill=True,
                                    fill_rev=False) + 1
        # Fill all covered positions with matches.
        read_indexes = np.arange(num_reads)
        for s in range(num_segments):
            end5s = seg_end5s[:, s]
            end3s = seg_end3s[:, s]
            if np.ma.is_masked(end5s) or np.ma.is_masked(end3s):
                unmasked_read_indexes = read_indexes[~(end5s.mask | end3s.mask)]
                end5s = end5s.data[unmasked_read_indexes]
                end3s = end3s.data[unmasked_read_indexes]
            else:
                unmasked_read_indexes = read_indexes
            if unmasked_read_indexes.size > 0:
                _fill_matches(matrix,
                              pos5_indexes[end5s],
                              pos3_indexes[end3s],
                              unmasked_read_indexes)
        # Overlay the mutation data.
        read_indexes = calc_inverse(read_nums)
        for pos in section_unmasked:
            if rels := muts.get(pos):
                column = matrix[:, pos5_indexes[pos]]
                for rel, reads in rels.items():
                    column[read_indexes[reads]] = rel
    return pd.DataFrame(matrix, read_nums, section.unmasked)


class MutsBatch(EndCoords, ReadBatch, ABC):
    """ Batch of mutational data. """

    def __init__(self, *,
<<<<<<< HEAD
                 section: Section,
=======
                 muts: dict[int, dict[int, list[int] | np.ndarray]],
                 end5s: list[int] | np.ndarray,
                 mid5s: list[int] | np.ndarray | None,
                 mid3s: list[int] | np.ndarray | None,
                 end3s: list[int] | np.ndarray,
                 masked_read_nums: list[int] | None = None,
>>>>>>> 87e9bcf4
                 sanitize: bool = True,
                 muts: dict[int, dict[int, list[int] | np.ndarray]],
                 **kwargs):
<<<<<<< HEAD
        super().__init__(section=section, sanitize=sanitize, **kwargs)
=======
        super().__init__(**kwargs)
        if sanitize:
            # Sanitize all coordinates, which can be slow.
            end5s, mid5s, mid3s, end3s = sanitize_ends(self.max_pos,
                                                       end5s,
                                                       mid5s,
                                                       mid3s,
                                                       end3s)
        else:
            # Only ensure mid5s and mid3s are consistent, which is fast.
            has_mids(mid5s, mid3s)
        ensure_same_length(end5s, end3s, "end5s", "end3s")
        # Store the coordinates.
        self.end5s = end5s
        self._mid5s = mid5s
        self._mid3s = mid3s
        self.end3s = end3s
        if masked_read_nums is not None:
            self.masked_read_nums = np.array(masked_read_nums, dtype=int)
>>>>>>> 87e9bcf4
        # Validate and store the mutations.
        self._muts = sanitize_muts(muts, section, self.read_dtype, sanitize)

    @property
    def muts(self):
        """ Reads with each type of mutation at each position. """
        return self._muts

    @cached_property
    def pos_nums(self):
        """ Positions in use. """
        return np.fromiter(self.muts, self.pos_dtype)

    @property
    @abstractmethod
    def read_weights(self) -> pd.DataFrame | None:
        """ Weights for each read when computing counts. """
<<<<<<< HEAD
=======
        read_weights = None
        if self.masked_reads_bool.any():
            read_weights = np.ones(self.num_reads)
            read_weights[self.masked_reads_bool] = 0
            read_weights = pd.DataFrame(read_weights)
        return read_weights

    @cached_property
    def contiguous_reads(self) -> np.ndarray:
        """ Whether each read is made of contiguous mates. """
        if has_mids(self.mid5s, self.mid3s):
            return contiguous_mates(self.mid5s, self.mid3s)
        # If the 5' and 3' middle coordinates are absent, then every
        # read is assumed to be contiguous.
        return np.ones(self.num_reads, dtype=bool)

    @cached_property
    def all_contiguous_reads(self) -> bool:
        """ Whether all reads are contiguous. """
        if has_mids(self.mid5s, self.mid3s):
            return np.all(self.contiguous_reads)
        return True
>>>>>>> 87e9bcf4

    @cached_property
    def read_end_counts(self):
        """ Counts of read end coordinates. """
        return count_end_coords(self.read_end5s,
                                self.read_end3s,
                                self.read_weights)


class SectionMutsBatch(MutsBatch, ABC):
    """ Batch of mutational data that knows its section. """

    def __init__(self, *, section: Section, **kwargs):
        self.section = section
        super().__init__(section=section, **kwargs)

    def iter_windows(self, size: int):
        """ Yield the positions in each window of the section. """
        yield from iter_windows(self.pos_nums, size)

    @cached_property
    def pos_index(self):
        """ Index of unmasked positions and bases. """
        return self.section.unmasked

    @cached_property
    def _coverage(self):
        """ Coverage per position and per read. """
        return calc_coverage(self.pos_index,
                             self.read_nums,
                             self.seg_end5s,
                             self.seg_end3s,
                             self.read_weights)

    @property
    def cover_per_pos(self):
        """ Number of reads covering each position. """
        per_pos, per_read = self._coverage
        return per_pos

    @property
    def cover_per_read(self):
        """ Number of positions covered by each read. """
        per_pos, per_read = self._coverage
        return per_read

    @cached_property
    def rels_per_pos(self):
        """ For each relationship, the number of reads at each position
        with that relationship. """
        return calc_rels_per_pos(self.muts,
                                 self.num_reads,
                                 self.cover_per_pos,
                                 self.read_indexes,
                                 self.read_weights)

    @cached_property
    def rels_per_read(self):
        """ For each relationship, the number of positions in each read
        with that relationship. """
        return calc_rels_per_read(self.muts,
                                  self.pos_index,
                                  self.cover_per_read,
                                  self.read_indexes)

    @cached_property
    def matrix(self):
        """ Matrix of relationships at each position in each read. """
        return calc_muts_matrix(self.section,
                                self.read_nums,
                                self.seg_end5s,
                                self.seg_end3s,
                                self.muts)

    def reads_per_pos(self, pattern: RelPattern):
        """ For each position, find all reads matching a relationship
        pattern. """
        return calc_reads_per_pos(pattern, self.muts, self.pos_index)

    def count_per_pos(self, pattern: RelPattern):
        """ Count the reads that fit a relationship pattern at each
        position in a section. """
        return calc_count_per_pos(pattern,
                                  self.cover_per_pos,
                                  self.rels_per_pos)

    def count_per_read(self, pattern: RelPattern):
        """ Count the positions in a section that fit a relationship
        pattern in each read. """
        return calc_count_per_read(pattern,
                                   self.cover_per_read,
                                   self.rels_per_read,
                                   self.read_weights)

    def reads_noclose_muts(self, pattern: RelPattern, min_gap: int):
        """ List the reads with no two mutations too close. """
        if min_gap < 0:
            raise ValueError(f"min_gap must be ≥ 0, but got {min_gap}")
        if min_gap == 0:
            # No reads can have proximal mutations.
            return self.read_nums
        # For each position, list the reads with a mutation.
        reads_per_pos = self.reads_per_pos(pattern)
        # Track which reads have no proximal mutations.
        nonprox = np.ones(self.num_reads, dtype=bool)
        # Count the number of times each read occurs in a window.
        read_counts = np.zeros_like(nonprox, dtype=self.pos_dtype)
        # Track which positions are being counted.
        pos_counted = set()
        # Iterate over all windows in the section.
        for _, win_pos in self.iter_windows(min_gap + 1):
            win_pos_set = set(win_pos)
            for pos in win_pos_set - pos_counted:
                # These positions have entered the window: count them.
                read_counts[self.read_indexes[reads_per_pos[pos]]] += 1
                pos_counted.add(pos)
            for pos in pos_counted - win_pos_set:
                # These positions have exited the window: drop them.
                read_counts[self.read_indexes[reads_per_pos[pos]]] -= 1
                pos_counted.remove(pos)
            if len(pos_counted) > 1:
                # Check for reads counted more than once in the window,
                # which means that they have proximal mutations.
                nonprox &= read_counts <= 1
        return self.read_nums[nonprox]

    def iter_reads(self,
                   pattern: RelPattern,
                   only_read_ends: bool = False,
                   require_contiguous: bool = False):
        """ End coordinates and mutated positions in each read. """
        if require_contiguous and self.num_discontiguous:
            raise ValueError("This function requires contiguous reads, but got "
                             f"{self.num_discontiguous} discontiguous read(s)")
        reads_per_pos = self.reads_per_pos(pattern)
        # Find the maximum number of mutations in any read.
        max_mut_count = max(sum(map(Counter, reads_per_pos.values()),
                                start=Counter()).values(),
                            default=0)
        # Initialize a matrix of the positions mutated in each read.
        mut_pos = np.zeros((self.num_reads, max_mut_count),
                           dtype=self.pos_dtype)
        # Fill in the matrix one position at a time.
        for pos, reads in reads_per_pos.items():
            # Append the position to the end of each row corresponding
            # to a read that has a mutation at the position.
            row_idxs = self.read_indexes[reads]
            mut_pos[row_idxs, np.count_nonzero(mut_pos[row_idxs], axis=1)] = pos
        # Count the mutations in each read.
        mut_counts = np.count_nonzero(mut_pos, axis=1)
        # For each read, yield the end coordinates and mutated positions
        # as a tuple.
        if only_read_ends:
            end5s = self.read_end5s[:, np.newaxis]
            end3s = self.read_end3s[:, np.newaxis]
        else:
            end5s = self.seg_end5s
            end3s = self.seg_end3s
        for read_num, (end5, end3), muts, count in zip(self.read_nums,
                                                       zip(end5s,
                                                           end3s,
                                                           strict=True),
                                                       mut_pos,
                                                       mut_counts,
                                                       strict=True):
            yield read_num, ((tuple(end5), tuple(end3)), tuple(muts[:count]))


class PartialMutsBatch(MutsBatch, PartialReadBatch, ABC):
    pass

########################################################################
#                                                                      #
# © Copyright 2024, the Rouskin Lab.                                   #
#                                                                      #
# This file is part of SEISMIC-RNA.                                    #
#                                                                      #
# SEISMIC-RNA is free software; you can redistribute it and/or modify  #
# it under the terms of the GNU General Public License as published by #
# the Free Software Foundation; either version 3 of the License, or    #
# (at your option) any later version.                                  #
#                                                                      #
# SEISMIC-RNA is distributed in the hope that it will be useful, but   #
# WITHOUT ANY WARRANTY; without even the implied warranty of MERCHANT- #
# ABILITY or FITNESS FOR A PARTICULAR PURPOSE. See the GNU General     #
# Public License for more details.                                     #
#                                                                      #
# You should have received a copy of the GNU General Public License    #
# along with SEISMIC-RNA; if not, see <https://www.gnu.org/licenses>.  #
#                                                                      #
########################################################################<|MERGE_RESOLUTION|>--- conflicted
+++ resolved
@@ -157,42 +157,13 @@
     """ Batch of mutational data. """
 
     def __init__(self, *,
-<<<<<<< HEAD
                  section: Section,
-=======
-                 muts: dict[int, dict[int, list[int] | np.ndarray]],
-                 end5s: list[int] | np.ndarray,
-                 mid5s: list[int] | np.ndarray | None,
-                 mid3s: list[int] | np.ndarray | None,
-                 end3s: list[int] | np.ndarray,
                  masked_read_nums: list[int] | None = None,
->>>>>>> 87e9bcf4
                  sanitize: bool = True,
                  muts: dict[int, dict[int, list[int] | np.ndarray]],
                  **kwargs):
-<<<<<<< HEAD
         super().__init__(section=section, sanitize=sanitize, **kwargs)
-=======
-        super().__init__(**kwargs)
-        if sanitize:
-            # Sanitize all coordinates, which can be slow.
-            end5s, mid5s, mid3s, end3s = sanitize_ends(self.max_pos,
-                                                       end5s,
-                                                       mid5s,
-                                                       mid3s,
-                                                       end3s)
-        else:
-            # Only ensure mid5s and mid3s are consistent, which is fast.
-            has_mids(mid5s, mid3s)
-        ensure_same_length(end5s, end3s, "end5s", "end3s")
-        # Store the coordinates.
-        self.end5s = end5s
-        self._mid5s = mid5s
-        self._mid3s = mid3s
-        self.end3s = end3s
-        if masked_read_nums is not None:
-            self.masked_read_nums = np.array(masked_read_nums, dtype=int)
->>>>>>> 87e9bcf4
+        
         # Validate and store the mutations.
         self._muts = sanitize_muts(muts, section, self.read_dtype, sanitize)
 
@@ -210,31 +181,12 @@
     @abstractmethod
     def read_weights(self) -> pd.DataFrame | None:
         """ Weights for each read when computing counts. """
-<<<<<<< HEAD
-=======
         read_weights = None
         if self.masked_reads_bool.any():
             read_weights = np.ones(self.num_reads)
             read_weights[self.masked_reads_bool] = 0
             read_weights = pd.DataFrame(read_weights)
         return read_weights
-
-    @cached_property
-    def contiguous_reads(self) -> np.ndarray:
-        """ Whether each read is made of contiguous mates. """
-        if has_mids(self.mid5s, self.mid3s):
-            return contiguous_mates(self.mid5s, self.mid3s)
-        # If the 5' and 3' middle coordinates are absent, then every
-        # read is assumed to be contiguous.
-        return np.ones(self.num_reads, dtype=bool)
-
-    @cached_property
-    def all_contiguous_reads(self) -> bool:
-        """ Whether all reads are contiguous. """
-        if has_mids(self.mid5s, self.mid3s):
-            return np.all(self.contiguous_reads)
-        return True
->>>>>>> 87e9bcf4
 
     @cached_property
     def read_end_counts(self):
