--- conflicted
+++ resolved
@@ -281,11 +281,7 @@
         """ Select and return items from the header as an Index. """
         index = self.index
         selected = np.ones(index.size, dtype=bool)
-<<<<<<< HEAD
-        # Handle combinations of k and clust specified in a list of tuples.
-=======
         # Handle combinations of k and clust in a list of tuples.
->>>>>>> ed99e46b
         if value := kwargs.pop(K_CLUST_KEY, None):
             if not isinstance(value, list):
                 raise TypeError(f"{K_CLUST_KEY} must be a list of tuples")
