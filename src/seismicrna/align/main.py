--- conflicted
+++ resolved
@@ -3,11 +3,7 @@
 
 from click import command
 
-<<<<<<< HEAD
-from .fq2xam import get_xam_files
-=======
 from .write import align_samples
->>>>>>> b54f4983
 from .fqops import FastqUnit
 from ..core.arg import (CMD_ALIGN,
                         docdef,
@@ -41,21 +37,6 @@
                         opt_cut_discard_trimmed,
                         opt_cut_discard_untrimmed,
                         opt_cut_nextseq,
-<<<<<<< HEAD
-                        opt_bt2_local, opt_bt2_unal,
-                        opt_bt2_discordant, opt_bt2_mixed,
-                        opt_bt2_dovetail, opt_bt2_contain,
-                        opt_bt2_i, opt_bt2_x,
-                        opt_bt2_score_min_loc, opt_bt2_score_min_e2e,
-                        opt_bt2_s, opt_bt2_l, opt_bt2_d, opt_bt2_r,
-                        opt_bt2_gbar, opt_bt2_dpad, opt_bt2_orient,
-                        opt_min_mapq, opt_min_reads, opt_cram)
-from ..core.cmd import CMD_ALIGN
-from ..core.depend import require_dependency
-from ..core.temp import lock_temp_dir
-from ..core.shell import (BOWTIE2_CMD, BOWTIE2_BUILD_CMD, CUTADAPT_CMD,
-                          FASTQC_CMD, SAMTOOLS_CMD)
-=======
                         opt_bt2_local,
                         opt_bt2_discordant,
                         opt_bt2_mixed,
@@ -83,7 +64,6 @@
                            SAMTOOLS_CMD,
                            require_dependency)
 from ..core.parallel import lock_temp_dir
->>>>>>> b54f4983
 
 logger = getLogger(__name__)
 
