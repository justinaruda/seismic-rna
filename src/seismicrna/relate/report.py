--- conflicted
+++ resolved
@@ -1,36 +1,4 @@
 from __future__ import annotations
-<<<<<<< HEAD
-
-from functools import cache
-from logging import getLogger
-from pathlib import Path
-
-from .batch import QnamesBatch, RelateBatch, RelateOutput
-from ..core import path
-from ..core.cmd import CMD_REL
-from ..core.report import BatchReport, calc_speed, calc_taken, RefF, SampleF
-from ..core.seq import DNA
-
-logger = getLogger(__name__)
-
-BATCH_INDEX_COL = "Read Name"
-
-
-class RelateReport(BatchReport, RelateOutput):
-
-    @classmethod
-    def field_names(cls) -> tuple[str, ...]:
-        return ("sample",
-                "ref",
-                "n_reads_rel") + super().field_names() + ("began",
-                                                          "ended",
-                                                          "taken",
-                                                          "speed")
-
-    @classmethod
-    def file_seg_type(cls):
-        return path.RelateRepSeg
-=======
 
 from functools import cache
 from pathlib import Path
@@ -47,7 +15,6 @@
     @classmethod
     def fields(cls):
         return [SampleF, RefF, NumReadsRel] + super().fields()
->>>>>>> b54f4983
 
     @classmethod
     def file_seg_type(cls):
@@ -55,31 +22,13 @@
 
     @classmethod
     def _batch_types(cls):
-<<<<<<< HEAD
-        return QnamesBatch, RelateBatch
-
-    def __init__(self, *, taken=calc_taken, speed=calc_speed, **kwargs):
-        # Note that the named keyword arguments must come after **kwargs
-        # because they are calculated using the values of the arguments
-        # in **kwargs. If **kwargs was given last, those values would be
-        # undefined when the named keyword arguments would be computed.
-        super().__init__(**kwargs, taken=taken, speed=speed)
-
-=======
         return QnamesBatchIO, RelateBatchIO
 
->>>>>>> b54f4983
     def refseq_file(self, top: Path):
         return refseq_file_path(top,
                                 self.get_field(SampleF),
                                 self.get_field(RefF))
 
-<<<<<<< HEAD
-    def get_refseq(self, top: Path):
-        return DNA.load(self.refseq_file(top))
-
-=======
->>>>>>> b54f4983
 
 @cache
 def refseq_file_seg_types():
@@ -88,11 +37,7 @@
 
 @cache
 def refseq_file_auto_fields():
-<<<<<<< HEAD
-    return {**RelateReport.auto_fields(), path.EXT: path.PICKLE_BROTLI_EXT}
-=======
     return {**RelateReport.auto_fields(), path.EXT: path.BROTLI_PICKLE_EXT}
->>>>>>> b54f4983
 
 
 def refseq_file_path(top: Path, sample: str, ref: str):
