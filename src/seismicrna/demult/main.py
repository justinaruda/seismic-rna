from click import command
from pathlib import Path
<<<<<<< HEAD
from ..core.parallel import lock_temp_dir

from ..demult.demultiplex import demultiplex_run
from ..align.fqops import FastqUnit
from ..core.cli import (
    opt_barcode_length, opt_barcode_start, opt_parallel_demultiplexing, opt_clipped_demultiplexing,
    opt_mismatch_tolerence, opt_index_tolerence, opt_demulti_overwrite, arg_fasta, opt_sections_file, opt_fastqp, opt_out_dir,
    opt_phred_enc,opt_save_temp,)
from ..core.cmd import CMD_DEMULT

=======
from .demultiplex import demultiplex_run
from ..align.fqops import FastqUnit
from ..core.parallel import lock_temp_dir
from ..core.arg import (CMD_DEMULT,
                        opt_barcode_length,
                        opt_barcode_start,
                        opt_parallel_demultiplexing,
                        opt_clipped_demultiplexing,
                        opt_mismatch_tolerence,
                        opt_index_tolerence,
                        opt_demulti_overwrite,
                        arg_fasta,
                        opt_sections_file,
                        opt_fastqp,
                        opt_out_dir,
                        opt_phred_enc)
>>>>>>> 32794072

params = [
    # Inputs
    arg_fasta,
    opt_fastqp,
    opt_phred_enc,
    opt_sections_file,
    opt_barcode_start,
    opt_barcode_length,
    opt_out_dir,
    opt_save_temp,

    # options
    opt_parallel_demultiplexing,
    opt_clipped_demultiplexing,
    opt_mismatch_tolerence,
    opt_index_tolerence,
    opt_demulti_overwrite

]


# Turn into DREEM command.

@command(CMD_DEMULT, params=params)
def cli(*args, **kwargs):
    """ Split multiplexed FASTQ files by their barcodes. """
    return run(*args, **kwargs)

<<<<<<< HEAD
@lock_temp_dir
def run(sections_file: str, out_dir: str, temp_dir: str, fastqp: tuple[str, ...], phred_enc: int, fasta: str,save_temp: bool, barcode_start=0,
=======

@lock_temp_dir
def run(sections_file: str, out_dir: str, temp_dir: str, fastqp: tuple[str, ...], phred_enc: int, fasta: str,
        barcode_start=0,
>>>>>>> 32794072
        barcode_length=0, clipped: int = 0, index_tolerance: int = 0, parallel_demultiplexing: bool = False,
        mismatch_tolerence: int = 0, demulti_overwrite: bool = False,):
    fq_units = list(FastqUnit.from_paths(fastqp=list(map(Path, fastqp)),
                                         phred_enc=phred_enc))
    return [demultiplex_run(sections_file_csv=sections_file,
                            overwrite=demulti_overwrite,
                            demulti_workspace=temp_dir,
                            report_folder=out_dir,
                            fq_unit=fq_unit,
                            barcode_start=barcode_start,
                            barcode_length=barcode_length,
                            clipped=clipped,
                            index_tolerance=index_tolerance,
                            parallel=parallel_demultiplexing,
                            fasta=fasta,
                            mismatch_tolerence=mismatch_tolerence)
            for fq_unit in fq_units]


if __name__ == '__main__':
    pass

########################################################################
#                                                                      #
# Copyright ©2023, the Rouskin Lab.                                    #
#                                                                      #
# This file is part of SEISMIC-RNA.                                    #
#                                                                      #
# SEISMIC-RNA is free software; you can redistribute it and/or modify  #
# it under the terms of the GNU General Public License as published by #
# the Free Software Foundation; either version 3 of the License, or    #
# (at your option) any later version.                                  #
#                                                                      #
# SEISMIC-RNA is distributed in the hope that it will be useful, but   #
# WITHOUT ANY WARRANTY; without even the implied warranty of MERCHANT- #
# ABILITY or FITNESS FOR A PARTICULAR PURPOSE. See the GNU General     #
# Public License for more details.                                     #
#                                                                      #
# You should have received a copy of the GNU General Public License    #
# along with SEISMIC-RNA; if not, see <https://www.gnu.org/licenses>.  #
#                                                                      #
########################################################################<|MERGE_RESOLUTION|>--- conflicted
+++ resolved
@@ -1,20 +1,9 @@
+from pathlib import Path
+
 from click import command
-from pathlib import Path
-<<<<<<< HEAD
-from ..core.parallel import lock_temp_dir
 
-from ..demult.demultiplex import demultiplex_run
-from ..align.fqops import FastqUnit
-from ..core.cli import (
-    opt_barcode_length, opt_barcode_start, opt_parallel_demultiplexing, opt_clipped_demultiplexing,
-    opt_mismatch_tolerence, opt_index_tolerence, opt_demulti_overwrite, arg_fasta, opt_sections_file, opt_fastqp, opt_out_dir,
-    opt_phred_enc,opt_save_temp,)
-from ..core.cmd import CMD_DEMULT
-
-=======
 from .demultiplex import demultiplex_run
 from ..align.fqops import FastqUnit
-from ..core.parallel import lock_temp_dir
 from ..core.arg import (CMD_DEMULT,
                         opt_barcode_length,
                         opt_barcode_start,
@@ -28,7 +17,7 @@
                         opt_fastqp,
                         opt_out_dir,
                         opt_phred_enc)
->>>>>>> 32794072
+from ..core.parallel import lock_temp_dir
 
 params = [
     # Inputs
@@ -39,8 +28,6 @@
     opt_barcode_start,
     opt_barcode_length,
     opt_out_dir,
-    opt_save_temp,
-
     # options
     opt_parallel_demultiplexing,
     opt_clipped_demultiplexing,
@@ -58,17 +45,21 @@
     """ Split multiplexed FASTQ files by their barcodes. """
     return run(*args, **kwargs)
 
-<<<<<<< HEAD
-@lock_temp_dir
-def run(sections_file: str, out_dir: str, temp_dir: str, fastqp: tuple[str, ...], phred_enc: int, fasta: str,save_temp: bool, barcode_start=0,
-=======
 
 @lock_temp_dir
-def run(sections_file: str, out_dir: str, temp_dir: str, fastqp: tuple[str, ...], phred_enc: int, fasta: str,
+def run(sections_file: str,
+        out_dir: str,
+        temp_dir: str,
+        fastqp: tuple[str, ...],
+        phred_enc: int,
+        fasta: str,
         barcode_start=0,
->>>>>>> 32794072
-        barcode_length=0, clipped: int = 0, index_tolerance: int = 0, parallel_demultiplexing: bool = False,
-        mismatch_tolerence: int = 0, demulti_overwrite: bool = False,):
+        barcode_length=0,
+        clipped: int = 0,
+        index_tolerance: int = 0,
+        parallel_demultiplexing: bool = False,
+        mismatch_tolerence: int = 0,
+        demulti_overwrite: bool = False):
     fq_units = list(FastqUnit.from_paths(fastqp=list(map(Path, fastqp)),
                                          phred_enc=phred_enc))
     return [demultiplex_run(sections_file_csv=sections_file,
