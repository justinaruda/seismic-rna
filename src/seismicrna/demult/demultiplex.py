--- conflicted
+++ resolved
@@ -445,7 +445,7 @@
 def make_dict_from_fasta(fasta_path) -> dict:
     fa = open(fasta_path, "rt").readlines()
     temp_dict = {}
-    #print(fa)
+
     for i in range(0, len(fa), 2):
         temp_dict[fa[i][1:].strip()] = fa[i + 1].strip()
 
@@ -528,11 +528,7 @@
             rev_barcode = reverse_compliment(bc)
             rev_bc_start = rev_seq.index(rev_barcode)
             rev_bc_end = rev_bc_start + len(rev_barcode)
-<<<<<<< HEAD
-            
-=======
-
->>>>>>> 32794072
+
             if ("secondary_signature_start" in cols):
                 secondary_sign_start = df.at[x, "secondary_signature_start"]
                 secondary_sign_end = secondary_sign_start + df.at[x, "secondary_signature_length"]
@@ -1034,12 +1030,6 @@
     barcode given in main arguements 
 """
 
-"""
-
-
-
-"""
-
 
 """
 
@@ -1050,10 +1040,9 @@
 def demultiplex_run(sections_file_csv, demulti_workspace, report_folder, fq_unit: FastqUnit, fasta, barcode_start=0,
                     barcode_length=0, split: int = 10, clipped: int = 0, rev_clipped: int = 0, index_tolerance: int = 0,
                     parallel: bool = False, mismatch_tolerence: int = 0, overwrite: bool = False):
-    
+
 
     sample_name = fq_unit.sample
-<<<<<<< HEAD
     mixed_fastq1, mixed_fastq2 = (fq_unit.paths.values())  # only works if the FASTQ has paired-end reads in two separate files
     mixed_fastq1=str(mixed_fastq1)
     mixed_fastq2=str(mixed_fastq2)
@@ -1063,18 +1052,6 @@
     makes dictionary of sequence objects
     """
     temp_ws = demulti_workspace + "/" + sample_name + "_demultiplex_folders_and_files/"
-=======
-    mixed_fastq1, mixed_fastq2 = (
-        fq_unit.paths.values())  # only works if the FASTQ has paired-end reads in two separate files
-    mixed_fastq1 = str(mixed_fastq1)
-    mixed_fastq2 = str(mixed_fastq2)
-
-    report_folder += "/"
-    """
-    makes dictionary of sequence objects
-    """
-    temp_ws = report_folder + "/" + sample_name + "_demultiplex_folders_and_files/"
->>>>>>> 32794072
     # final_sample_folder=temp_ws+"sample_fqs/"
 
     # print(temp_ws)
@@ -1164,10 +1141,7 @@
     print("creating report!!!")
     create_report(sequence_objects, mixed_fastq1, mixed_fastq2, report_folder, unioned_sets_dictionary)
 
-<<<<<<< HEAD
     return (), (), (report_folder + sample_name,)
-=======
-    return (), (), (report_folder + sample_name + "/",)
 
 ########################################################################
 #                                                                      #
@@ -1188,5 +1162,4 @@
 # You should have received a copy of the GNU General Public License    #
 # along with SEISMIC-RNA; if not, see <https://www.gnu.org/licenses>.  #
 #                                                                      #
-########################################################################
->>>>>>> 32794072
+########################################################################