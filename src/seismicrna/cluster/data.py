--- conflicted
+++ resolved
@@ -82,7 +82,18 @@
         return ClusterReadDataset
 
     @property
-<<<<<<< HEAD
+    def pattern(self):
+        return self.data1.pattern
+
+    @pattern.setter
+    def pattern(self, pattern):
+        self.data1.pattern = pattern
+
+    @property
+    def section(self):
+        return self.data1.section
+
+    @property
     def min_mut_gap(self):
         return getattr(self.data1, "min_mut_gap")
 
@@ -91,42 +102,9 @@
         self.data1.min_mut_gap = min_mut_gap
 
     @property
-=======
->>>>>>> 4395f9c5
-    def pattern(self):
-        return self.data1.pattern
-
-    @pattern.setter
-    def pattern(self, pattern):
-        self.data1.pattern = pattern
-
-<<<<<<< HEAD
-    @cached_property
-=======
-    @property
->>>>>>> 4395f9c5
-    def section(self):
-        return self.data1.section
-
-    @property
-    def min_mut_gap(self):
-        return getattr(self.data1, "min_mut_gap")
-
-    @min_mut_gap.setter
-    def min_mut_gap(self, min_mut_gap):
-        self.data1.min_mut_gap = min_mut_gap
-
-    @property
     def quick_unbias(self):
         return getattr(self.data1, "quick_unbias")
 
-<<<<<<< HEAD
-    @cached_property
-    def masked_read_nums(self):
-        return dict()
-
-    def _chain(self, batch1: MaskMutsBatch, batch2: ClusterBatchIO):
-=======
     @property
     def quick_unbias_thresh(self):
         return getattr(self.data1, "quick_unbias_thresh")
@@ -140,14 +118,12 @@
         return getattr(self.data2, "best_k")
 
     def _integrate(self, batch1: MaskMutsBatch, batch2: ClusterBatchIO):
->>>>>>> 4395f9c5
         return ClusterMutsBatch(batch=batch1.batch,
                                 section=batch1.section,
                                 seg_end5s=batch1.seg_end5s,
                                 seg_end3s=batch1.seg_end3s,
                                 muts=batch1.muts,
                                 resps=batch2.resps,
-                                masked_read_nums=self.masked_read_nums.get(batch1.batch),
                                 sanitize=False)
 
 
