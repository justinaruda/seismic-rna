from logging import getLogger
from pathlib import Path
from typing import Iterable

from click import command

from .write import mask_section
from ..core import path
from ..core.arg import (CMD_MASK,
                        docdef,
                        arg_input_path,
                        opt_coords,
                        opt_primers,
                        opt_primer_gap,
                        opt_sections_file,
                        opt_count_del,
                        opt_count_ins,
                        opt_discount_mut,
                        opt_exclude_polya,
                        opt_exclude_gu,
                        opt_exclude_pos,
                        opt_min_finfo_read,
                        opt_max_fmut_read,
                        opt_min_mut_gap,
                        opt_min_ninfo_pos,
                        opt_max_fmut_pos,
                        opt_brotli_level,
                        opt_max_procs,
                        opt_parallel,
                        opt_force)
from ..core.data import load_data
from ..core.parallel import dispatch
from ..core.seq import DNA, RefSections
from ..relate.data import RelateLoader

logger = getLogger(__name__)

params = [
    # Input/output paths
    arg_input_path,
    # Sections
    opt_coords,
    opt_primers,
    opt_primer_gap,
    opt_sections_file,
    # Mutation counting
    opt_count_del,
    opt_count_ins,
    opt_discount_mut,
    # Filtering
    opt_exclude_polya,
    opt_exclude_gu,
    opt_exclude_pos,
    opt_min_finfo_read,
    opt_max_fmut_read,
    opt_min_mut_gap,
    opt_min_ninfo_pos,
    opt_max_fmut_pos,
    # Compression
    opt_brotli_level,
    # Parallelization
    opt_max_procs,
    opt_parallel,
    # Effort
    opt_force,
]


@command(CMD_MASK, params=params)
def cli(*args, **kwargs):
    """ Select a section of the reference, define which relationships
    count as mutations, and filter out unusable positions and reads. """
    return run(*args, **kwargs)


@docdef.auto()
def run(input_path: tuple[str, ...], *,
        # Sections
        coords: tuple[tuple[str, int, int], ...],
        primers: tuple[tuple[str, DNA, DNA], ...],
        primer_gap: int,
        sections_file: str,
        # Mutation counting
        count_del: bool,
        count_ins: bool,
        discount_mut: tuple[str, ...],
        # Filtering
        exclude_polya: int,
        exclude_gu: bool,
        exclude_pos: tuple[tuple[str, int], ...],
        min_finfo_read: float,
        max_fmut_read: int,
        min_mut_gap: int,
        min_ninfo_pos: int,
        max_fmut_pos: float,
        # Compression
        brotli_level: int,
        # Parallelization
        max_procs: int,
        parallel: bool,
        # Effort
        force: bool) -> list[Path]:
    """ Run the mask command. """
    # Load all relation vector datasets and get the sections for each.
    datasets, sections = load_sections(map(Path, input_path),
                                       coords=coords,
                                       primers=primers,
                                       primer_gap=primer_gap,
                                       sections_file=(Path(sections_file)
                                                      if sections_file
                                                      else None))
    # List the relation datasets and their sections.
    args = [(dataset, section) for dataset in datasets
            for section in sections.list(dataset.ref)]
    # Define the keyword arguments.
    kwargs = dict(count_del=count_del,
                  count_ins=count_ins,
                  discount=discount_mut,
                  exclude_polya=exclude_polya,
                  exclude_gu=exclude_gu,
                  exclude_pos=exclude_pos,
                  min_finfo_read=min_finfo_read,
                  max_fmut_read=max_fmut_read,
                  min_mut_gap=min_mut_gap,
                  min_ninfo_pos=min_ninfo_pos,
                  max_fmut_pos=max_fmut_pos,
                  brotli_level=brotli_level,
                  force=force)
    # Call the mutations and filter the relation vectors.
    reports = dispatch(mask_section,
                       max_procs=max_procs,
                       parallel=parallel,
                       pass_n_procs=False,
                       args=args,
                       kwargs=kwargs)
    return list(map(Path, reports))


def load_sections(report_files: Iterable[Path],
                  coords: Iterable[tuple[str, int, int]],
                  primers: Iterable[tuple[str, DNA, DNA]],
                  primer_gap: int,
                  sections_file: Path | None = None):
    """ Open sections of relate reports. """
    datasets = list(load_data(path.find_files_chain(report_files,
                                                    [path.RelateRepSeg]),
                              RelateLoader))
    sections = RefSections({(loader.ref, loader.refseq) for loader in datasets},
                           coords=coords,
                           primers=primers,
                           primer_gap=primer_gap,
                           sects_file=sections_file)
<<<<<<< HEAD
    return loaders, sections
=======
    return datasets, sections
>>>>>>> b54f4983

########################################################################
#                                                                      #
# Copyright ©2023, the Rouskin Lab.                                    #
#                                                                      #
# This file is part of SEISMIC-RNA.                                    #
#                                                                      #
# SEISMIC-RNA is free software; you can redistribute it and/or modify  #
# it under the terms of the GNU General Public License as published by #
# the Free Software Foundation; either version 3 of the License, or    #
# (at your option) any later version.                                  #
#                                                                      #
# SEISMIC-RNA is distributed in the hope that it will be useful, but   #
# WITHOUT ANY WARRANTY; without even the implied warranty of MERCHANT- #
# ABILITY or FITNESS FOR A PARTICULAR PURPOSE. See the GNU General     #
# Public License for more details.                                     #
#                                                                      #
# You should have received a copy of the GNU General Public License    #
# along with SEISMIC-RNA; if not, see <https://www.gnu.org/licenses>.  #
#                                                                      #
########################################################################<|MERGE_RESOLUTION|>--- conflicted
+++ resolved
@@ -150,11 +150,7 @@
                            primers=primers,
                            primer_gap=primer_gap,
                            sects_file=sections_file)
-<<<<<<< HEAD
-    return loaders, sections
-=======
     return datasets, sections
->>>>>>> b54f4983
 
 ########################################################################
 #                                                                      #
