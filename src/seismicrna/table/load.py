--- conflicted
+++ resolved
@@ -32,15 +32,9 @@
         self._sample = fields[path.SAMP]
         self._ref = fields[path.REF]
         self._sect = fields[path.SECT]
-<<<<<<< HEAD
-        if not self.path.samefile(table_file):
-            raise ValueError(f"Invalid path for '{type(self).__name__}': "
-                             f"{table_file} (expected {self.path})")
-=======
         if not self.path.with_suffix(table_file.suffix).samefile(table_file):
             raise ValueError(f"{type(self).__name__} got path {table_file},"
                              f"but expected {self.path}")
->>>>>>> b54f4983
 
     @property
     def top(self) -> Path:
@@ -122,14 +116,6 @@
 
 # Helper Functions #####################################################
 
-<<<<<<< HEAD
-def find_tables(tables: tuple[str, ...]):
-    """ Return a file for each given file/directory of a table. """
-    yield from path.find_files_chain(map(Path, tables), [path.TableSeg])
-
-
-=======
->>>>>>> b54f4983
 def load(table_file: Path):
     """ Helper function to load a TableLoader from a table file. """
     for loader_type in (RelPosTableLoader,
@@ -149,33 +135,6 @@
     raise ValueError(f"Failed to open table: {table_file}")
 
 
-<<<<<<< HEAD
-def reformat_cluster_index(index: pd.MultiIndex):
-    """ Ensure that the columns are a MultiIndex and that the order and
-    cluster numbers are integers, not strings. """
-    return pd.MultiIndex.from_arrays(
-        [index.get_level_values(n).astype(int if n in ORD_CLS_NAME else str)
-         for n in index.names],
-        names=index.names
-    )
-
-
-def get_clusters(columns: pd.Index | pd.MultiIndex, allow_zero: bool = False):
-    """ Return a MultiIndex of non-redundant orders and cluster numbers
-    from columns with order and cluster numbers as levels. """
-    try:
-        return pd.MultiIndex.from_arrays([columns.get_level_values(level)
-                                          for level in ORD_CLS_NAME],
-                                         names=ORD_CLS_NAME).drop_duplicates()
-    except KeyError:
-        # The index did not contain levels named "order" and "cluster".
-        if allow_zero:
-            # Default to an index of zero for each level.
-            return pd.MultiIndex.from_tuples([(0,) * len(ORD_CLS_NAME)],
-                                             names=ORD_CLS_NAME)
-        # Re-raise the error.
-        raise
-=======
 def find_tables(tables: tuple[str, ...]):
     """ Yield a file for each given file/directory of a table. """
     yield from path.find_files_chain(map(Path, tables), [path.TableSeg])
@@ -188,7 +147,6 @@
             yield load(file)
         except Exception as error:
             logger.error(f"Failed to load table from {file}: {error}")
->>>>>>> b54f4983
 
 ########################################################################
 #                                                                      #
