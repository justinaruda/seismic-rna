--- conflicted
+++ resolved
@@ -1,11 +1,7 @@
 from click import group
 
 from . import seqbar, seqcorr, seqdiff, scatter
-<<<<<<< HEAD
-from ..core.cmd import CMD_GRAPH
-=======
 from ..core.arg import CMD_GRAPH
->>>>>>> b54f4983
 
 
 # Group for all graph commands
