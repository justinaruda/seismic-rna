--- conflicted
+++ resolved
@@ -256,17 +256,7 @@
         n_pairs = n_files * (n_files - 1) // 2
         logger.detail(f"Found {n_files} table files ({n_pairs} pairs) "
                       f"with reference {repr(ref)} and section {repr(sect)}")
-<<<<<<< HEAD
-        yield from combinations(sorted(tables, key=lambda table: table.ref), 2)
-
-
-def iter_table_pairs(tables: Iterable[Table]):
-    """ Yield every pair of files of positional tables whose reference
-    and section match. """
-    yield from _iter_table_pairs(tables)
-=======
         yield from combinations(tables, 2)
->>>>>>> 200096d1
 
 
 class TwoTableRunner(GraphRunner, ABC):
