import os
from abc import ABC
from functools import cached_property

from click import command
from plotly import graph_objects as go

from .color import ColorMapGraph, RelColorMap, SeqColorMap
from .onetable import (OneTableRelClusterGroupGraph,
                       OneTableRelClusterGroupWriter,
                       OneTableRelClusterGroupRunner)
from .rel import MultiRelsGraph, OneRelGraph
from .table import PositionTableRunner
from .trace import iter_seq_base_bar_traces, iter_seqbar_stack_traces
from ..core.header import parse_header
from ..core.run import log_command
from ..core.seq import POS_NAME
from ..deconvolve.table import DeconvolveTable

COMMAND = __name__.split(os.path.extsep)[-1]


class ProfileGraph(OneTableRelClusterGroupGraph, ColorMapGraph, ABC):
    """ Bar graph of a mutational profile for one table. """

    @classmethod
    def graph_kind(cls):
        return COMMAND

    @property
    def x_title(self):
        return POS_NAME

    @property
    def y_title(self):
        return self.data_kind.capitalize()

    @cached_property
    def data(self):
        return self._fetch_data(self.table,
<<<<<<< HEAD
                                order=self.order,
                                clust=self.clust,
                                order_clust_list=self.order_clust_list)
=======
                                k=self.k,
                                clust=self.clust,
                                k_clust_list=self.k_clust_list)
>>>>>>> 09d2ffd0

    @cached_property
    def data_header(self):
        """ Header of the selected data (not of the entire table). """
        return parse_header(self.data.columns)


class OneRelProfileGraph(OneRelGraph, ProfileGraph):
    """ Bar graph with one relationship per position. """

    @classmethod
    def what(cls):
        return "Profile"

    @classmethod
    def get_cmap_type(cls):
        return SeqColorMap

    def get_traces(self):
        for row, (_, values) in enumerate(self.data.items(), start=1):
            for trace in iter_seq_base_bar_traces(values, self.cmap):
                yield (row, 1), trace


class MultiRelsProfileGraph(MultiRelsGraph, ProfileGraph):
    """ Stacked bar graph with multiple relationships per position. """

    @classmethod
    def what(cls):
        return "Typed profile"

    @classmethod
    def get_cmap_type(cls):
        return RelColorMap

    def _figure_layout(self, figure: go.Figure):
        super()._figure_layout(figure)
        # Stack the bars at each position.
        figure.update_layout(barmode="stack")

    def get_traces(self):
        for row, index in zip(range(1, self.nrows + 1),
                              self.data_header.iter_clust_indexes(),
                              strict=True):
            for trace in iter_seqbar_stack_traces(self.data.loc[:, index],
                                                  self.cmap):
                yield (row, 1), trace


class ProfileWriter(OneTableRelClusterGroupWriter):

    def get_graph(self, rels_group: str, **kwargs):
        if isinstance(self.table, DeconvolveTable):
            from ..deconvolve.graph import (OneRelDeconvolvedProfileGraph,
                                            MultiRelsDeconvolvedProfileGraph)
            return (OneRelDeconvolvedProfileGraph(table=self.table,
                                                  rel=rels_group,
                                                  **kwargs)
                    if len(rels_group) == 1
                    else MultiRelsDeconvolvedProfileGraph(table=self.table,
                                                         rels=rels_group,
                                                         **kwargs))
        else:
            return (OneRelProfileGraph(table=self.table,
                                       rel=rels_group,
                                       **kwargs)
                    if len(rels_group) == 1
                    else MultiRelsProfileGraph(table=self.table,
                                               rels=rels_group,
                                               **kwargs))


class ProfileRunner(OneTableRelClusterGroupRunner, PositionTableRunner):

    @classmethod
    def get_writer_type(cls):
        return ProfileWriter

    @classmethod
    @log_command(COMMAND)
    def run(cls, *args, **kwargs):
        return super().run(*args, **kwargs)


@command(COMMAND, params=ProfileRunner.params())
def cli(*args, **kwargs):
    """ Bar graph of relationships(s) per position. """
    return ProfileRunner.run(*args, **kwargs)<|MERGE_RESOLUTION|>--- conflicted
+++ resolved
@@ -38,15 +38,9 @@
     @cached_property
     def data(self):
         return self._fetch_data(self.table,
-<<<<<<< HEAD
-                                order=self.order,
-                                clust=self.clust,
-                                order_clust_list=self.order_clust_list)
-=======
                                 k=self.k,
                                 clust=self.clust,
                                 k_clust_list=self.k_clust_list)
->>>>>>> 09d2ffd0
 
     @cached_property
     def data_header(self):
