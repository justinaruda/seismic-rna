from abc import ABC, abstractmethod
from functools import cached_property
from itertools import chain
from pathlib import Path
from typing import Any, Callable, Generator, Iterable

import pandas as pd
from click import Argument, Option
from plotly import graph_objects as go
from plotly.subplots import make_subplots

<<<<<<< HEAD
from ..mask.table import (MaskTable,
                          MaskPositionTableLoader,
                          MaskReadTableLoader)
from ..relate.table import (RelateTable,
                            RelatePositionTableLoader,
                            RelateReadTableLoader)
from ..cluster.table import (ClusterTable,
                             ClusterPositionTableLoader)
from ..deconvolve.table import (DeconvolveTable,
                               DeconvolvePositionTableLoader)

=======
from ..cluster.table import ClusterPositionTableLoader, ClusterAbundanceTableLoader
>>>>>>> f2aa8014
from ..core import path
from ..core.arg import (NO_GROUP,
                        GROUP_BY_K,
                        GROUP_ALL,
                        arg_input_path,
                        opt_rels,
                        opt_use_ratio,
                        opt_quantile,
                        opt_cgroup,
                        opt_csv,
                        opt_html,
                        opt_svg,
                        opt_pdf,
                        opt_png,
                        opt_force,
                        opt_max_procs)
from ..core.header import Header, format_clust_names
from ..core.seq import DNA
from ..core.table import Table, PositionTable
from ..core.write import need_write
<<<<<<< HEAD
=======
from ..mask.table import MaskPositionTableLoader, MaskReadTableLoader
from ..relate.table import RelatePositionTableLoader, RelateReadTableLoader
>>>>>>> f2aa8014

# Define actions.
ACTION_REL = "all"
ACTION_MASK = "masked"
ACTION_CLUST = "clustered"
ACTION_DECONV = "deconvolved"

# String to join sample names.
LINKER = "__and__"


def make_tracks(header: Header, k: int | None,
                clust: int | None,
                **kwargs):
    """ Make an index for the rows or columns of a graph. """
    if not header.clustered():
        # If there are no clusters, then no clusters must be selected.
        if k or clust:
            raise ValueError(f"Cannot select ks or clusters from {header}")
        return header.clusts
    # If there are any relationship names in the index, then drop them
    # and then select the k(s) and cluster(s) for the index.
    return header.get_clust_header().select(k=k,
                                            clust=clust,
                                            **kwargs).to_list()


def _track_count(tracks: list[tuple[int, int]] | None):
    return len(tracks) if tracks is not None else 1


def _track_titles(tracks: list[tuple[int, int]] | None):
    return (format_clust_names(tracks, allow_duplicates=False)
            if tracks is not None
            else None)


def get_action_name(table: Table):
    if isinstance(table, RelateTable):
        return ACTION_REL
<<<<<<< HEAD
    if isinstance(table, MaskTable):
        return ACTION_MASK
    if isinstance(table, ClusterTable):
=======
    if isinstance(table, (MaskPositionTableLoader, MaskReadTableLoader)):
        return ACTION_MASK
    if isinstance(table, (ClusterPositionTableLoader, ClusterAbundanceTableLoader)):
>>>>>>> f2aa8014
        return ACTION_CLUST
    if isinstance(table, DeconvolveTable):
        return ACTION_DECONV
    raise TypeError(f"Invalid table type: {type(table).__name__}")


def make_title_action_sample(action: str, sample: str):
    return f"{action} reads from sample {repr(sample)}"


def make_path_subject(action: str, k: int | None, clust: int | None):
    if action == ACTION_REL or action == ACTION_MASK:
        if k or clust:
            raise ValueError(f"For {action} data, k and clust must both "
                             f"be 0 or None, but got {k} and {clust}")
        return action
    if action == ACTION_CLUST:
        return "-".join(map(str, [action,
                                  k if k is not None else "x",
                                  clust if clust is not None else "x"]))
    if action == ACTION_DECONV:
        return "-".join(map(str, [action,
                                  k if k is not None else "x",
                                  clust if clust is not None else "x"]))
    raise ValueError(f"Invalid action: {repr(action)}")


def cgroup_table(table: Table, cgroup: str):
    if cgroup == NO_GROUP:
        # One file per cluster, with no subplots.
        return [dict(k=k, clust=clust)
                for k, clust in table.header.clusts]
    elif cgroup == GROUP_BY_K:
        # One file per k, with one subplot per cluster.
        return [dict(k=k, clust=None)
                for k in sorted(table.header.ks)]
    elif cgroup == GROUP_ALL:
        # One file, with one subplot per cluster.
        return [dict(k=None, clust=None)]
    raise ValueError(f"Invalid value for cgroup: {repr(cgroup)}")


class Annotation(object):
    """ Text annotation in a graph. """

    def __init__(self,
                 row: int,
                 col: int,
                 x: float,
                 y: float,
                 text: str,
                 **kwargs):
        self.row = row
        self.col = col
        self.x = x
        self.y = y
        self.text = text
        self.kwargs = kwargs


class GraphBase(ABC):

    @classmethod
    @abstractmethod
    def graph_kind(cls) -> str:
        """ Kind of graph. """

    @classmethod
    @abstractmethod
    def what(cls) -> str:
        """ What is being graphed. """

    @classmethod
    def get_path_segs(cls):
        """ Path segments. """
        return (path.SampSeg,
                path.CmdSeg,
                path.RefSeg,
                path.SectSeg,
                path.GraphSeg)

    def __init__(self, *,
                 use_ratio: bool,
                 quantile: float):
        """
        Parameters
        ----------
        use_ratio: bool
            Use the ratio of the number of times the relationship occurs
            to the number of occurrances of another kind of relationship
            (which is Covered for Covered and Informed, and Informed for
            all other relationships), rather than the raw count.
        quantile: float
            If `use_ratio` is True, then normalize the ratios to this
            quantile and then winsorize them to the interval [0, 1].
            Passing 0.0 disables normalization and winsorization.
        """
        self.use_ratio = use_ratio
        self.quantile = quantile

    @property
    @abstractmethod
    def codestring(self):
        """ String of the relationship code(s). """

    @property
    def data_kind(self):
        """ Kind of data being used: either "ratio" or "count". """
        return "ratio" if self.use_ratio else "count"

    @property
    @abstractmethod
    def title_action_sample(self) -> str:
        """ Action and sample for the title. """

    @property
    @abstractmethod
    def top(self) -> Path:
        """ Path of the top-level output directory for all files. """

    @property
    @abstractmethod
    def sample(self) -> str:
        """ Name(s) of the sample(s) from which the data come. """

    @property
    @abstractmethod
    def ref(self) -> str:
        """ Name of the reference sequence from which the data come. """

    @property
    @abstractmethod
    def sect(self) -> str:
        """ Name of the reference section from which the data come. """

    @property
    @abstractmethod
    def seq(self) -> DNA:
        """ Sequence of the section from which the data come. """

    @cached_property
    def details(self) -> list[str]:
        """ Additional details about the graph. """
        return ([f"quantile = {round(self.quantile, 3)}"] if self.use_ratio
                else list())

    @property
    @abstractmethod
    def path_subject(self):
        """ Subject of the graph. """

    @property
    def predicate(self):
        """ Predicate of the graph. """
        fields = [self.codestring, self.data_kind]
        if self.use_ratio:
            fields.append(f"q{round(self.quantile * 100.)}")
        return "-".join(fields)

    @cached_property
    def graph_filename(self):
        """ Name of the graph's output file, without its extension. """
        return "_".join([self.graph_kind(), self.path_subject, self.predicate])

    def get_path_fields(self):
        """ Path fields. """
        return {path.TOP: self.top,
                path.SAMP: self.sample,
                path.CMD: path.CMD_GRAPH_DIR,
                path.REF: self.ref,
                path.SECT: self.sect,
                path.GRAPH: self.graph_filename}

    def get_path(self, ext: str):
        """ Path to the output file of the graph. """
        return path.buildpar(*self.get_path_segs(),
                             **self.get_path_fields(),
                             ext=ext)

    @property
    @abstractmethod
    def rel_names(self):
        """ Names of the relationships to graph. """

    @cached_property
    def relationships(self) -> str:
        """ Relationships being graphed as a slash-separated string. """
        return "/".join(self.rel_names)

    @cached_property
    def _fetch_kwargs(self) -> dict[str, Any]:
        """ Keyword arguments for self._fetch_data. """
        return dict(rel=self.rel_names)

    def _fetch_data(self, table: PositionTable, **kwargs):
        """ Fetch data from the table. """
        kwargs = self._fetch_kwargs | kwargs
        return (table.fetch_ratio(quantile=self.quantile, **kwargs)
                if self.use_ratio
                else table.fetch_count(**kwargs))

    @cached_property
    @abstractmethod
    def data(self) -> pd.DataFrame:
        """ Data of the graph. """

    @abstractmethod
    def get_traces(self) -> Iterable[tuple[tuple[int, int], go.Trace]]:
        """ Data traces of the graph. """

    @property
    @abstractmethod
    def row_tracks(self) -> list[tuple[int, int]] | None:
        """ Track for each row of subplots. """

    @property
    @abstractmethod
    def col_tracks(self) -> list[tuple[int, int]] | None:
        """ Track for each column of subplots. """

    @property
    def nrows(self):
        """ Number of rows of subplots. """
        return _track_count(self.row_tracks)

    @property
    def ncols(self):
        """ Number of columns of subplots. """
        return _track_count(self.col_tracks)

    @cached_property
    def row_titles(self):
        """ Titles of the rows. """
        return _track_titles(self.row_tracks)

    @cached_property
    def col_titles(self):
        """ Titles of the columns. """
        return _track_titles(self.col_tracks)

    @property
    @abstractmethod
    def x_title(self) -> str:
        """ Title of the x-axis. """

    @property
    @abstractmethod
    def y_title(self) -> str:
        """ Title of the y-axis. """

    @property
    def annotations(self) -> list[Annotation]:
        """ Text annotations for the figure. """
        return list()

    @property
    def _subplots_params(self):
        return dict(rows=self.nrows,
                    cols=self.ncols,
                    row_titles=self.row_titles,
                    column_titles=self.col_titles,
                    x_title=self.x_title,
                    y_title=self.y_title,
                    shared_xaxes="all",
                    shared_yaxes="all")

    def _figure_init(self):
        """ Initialize the figure. """
        return make_subplots(**self._subplots_params)

    def _figure_data(self, figure: go.Figure):
        """ Add data to the figure. """
        for (row, col), trace in self.get_traces():
            figure.add_trace(trace, row=row, col=col)

    def _figure_layout(self, figure: go.Figure):
        """ Update the figure's layout. """
        figure.update_layout(title=self.title,
                             plot_bgcolor="#ffffff",
                             paper_bgcolor="#ffffff",
                             showlegend=True)
        figure.update_xaxes(linewidth=1,
                            linecolor="#000000",
                            autorange=True)
        figure.update_yaxes(linewidth=1,
                            linecolor="#000000",
                            autorange=True)

    def _figure_annot(self, figure: go.Figure):
        """ Annotate the figure. """
        for annotation in self.annotations:
            figure.add_annotation(row=annotation.row,
                                  col=annotation.col,
                                  x=annotation.x,
                                  y=annotation.y,
                                  text=annotation.text,
                                  **annotation.kwargs)

    @cached_property
    def figure(self):
        """ Figure object. """
        figure = self._figure_init()
        self._figure_data(figure)
        self._figure_layout(figure)
        self._figure_annot(figure)
        return figure

    def write_csv(self, force: bool):
        """ Write the graph's source data to a CSV file. """
        file = self.get_path(path.CSV_EXT)
        if need_write(file, force):
            self.data.to_csv(file)
        return file

    def write_html(self, force: bool):
        """ Write the graph to an HTML file. """
        file = self.get_path(path.HTML_EXT)
        if need_write(file, force):
            self.figure.write_html(file)
        return file

    def _write_image(self, ext: str, force: bool):
        """ Write the graph to an image file. """
        file = self.get_path(ext)
        if need_write(file, force):
            self.figure.write_image(file)
        return file

    def write_svg(self, force: bool):
        """ Write the graph to an SVG file. """
        return self._write_image(path.SVG_EXT, force)

    def write_pdf(self, force: bool):
        """ Write the graph to a PDF file. """
        return self._write_image(path.PDF_EXT, force)

    def write_png(self, force: bool):
        """ Write the graph to a PNG file. """
        return self._write_image(path.PNG_EXT, force)

    def write(self,
              csv: bool,
              html: bool,
              svg: bool,
              pdf: bool,
              png: bool,
              force: bool = False):
        """ Write the selected files. """
        files = list()
        if csv:
            files.append(self.write_csv(force))
        if html:
            files.append(self.write_html(force))
        if svg:
            files.append(self.write_svg(force))
        if pdf:
            files.append(self.write_pdf(force))
        if png:
            files.append(self.write_png(force))
        return files

    @cached_property
    def _title_main(self):
        """ Main part of the title, as a list. """
        return [f"{self.what()} of {self.data_kind}s "
                f"of {self.relationships} bases "
                f"in {self.title_action_sample} "
                f"over reference {repr(self.ref)} "
                f"section {repr(self.sect)}"]

    @cached_property
    def _title_details(self):
        """ Details of the title, as a list. """
        return [f"({'; '.join(self.details)})"] if self.details else []

    @cached_property
    def title(self):
        """ Title of the graph. """
        return " ".join(self._title_main + self._title_details)


class GraphWriter(ABC):
    """ Write the proper graph(s) for the table(s). """

    def __init__(self, *tables: Table):
        self.tables = list(tables)

    @abstractmethod
    def iter_graphs(self, *args, **kwargs) -> Generator[GraphBase, None, None]:
        """ Yield every graph for the table. """

    def write(self,
              *args,
              csv: bool,
              html: bool,
              svg: bool,
              pdf: bool,
              png: bool,
              force: bool,
              **kwargs):
        """ Generate and write every graph for the table. """
        return list(chain(graph.write(csv=csv,
                                      html=html,
                                      svg=svg,
                                      pdf=pdf,
                                      png=png,
                                      force=force)
                          for graph in self.iter_graphs(*args, **kwargs)))


def load_pos_tables(input_paths: Iterable[str | Path]):
    """ Load position tables. """
    paths = list(input_paths)
    for table_type in [RelatePositionTableLoader,
                       MaskPositionTableLoader,
<<<<<<< HEAD
                       ClusterPositionTableLoader,
                       DeconvolvePositionTableLoader]:
=======
                       ClusterPositionTableLoader]:
>>>>>>> f2aa8014
        yield from table_type.load_tables(paths)


def load_read_tables(input_paths: Iterable[str | Path]):
    """ Load read tables. """
    paths = list(input_paths)
    for table_type in [RelateReadTableLoader,
                       MaskReadTableLoader]:
        yield from table_type.load_tables(paths)


class GraphRunner(ABC):

    @classmethod
    @abstractmethod
    def get_writer_type(cls) -> type[GraphWriter]:
        """ Type of GraphWriter. """

    @classmethod
    def universal_input_params(cls):
        """ Universal parameters controlling the input data. """
        return [arg_input_path,
                opt_rels,
                opt_use_ratio,
                opt_quantile]

    @classmethod
    def universal_output_params(cls):
        """ Universal parameters controlling the output graph. """
        return [opt_cgroup,
                opt_csv,
                opt_html,
                opt_svg,
                opt_pdf,
                opt_png,
                opt_force,
                opt_max_procs]

    @classmethod
    def var_params(cls) -> list[Argument | Option]:
        """ Parameters that can vary among different classes. """
        return list()

    @classmethod
    def params(cls) -> list[Argument | Option]:
        """ Parameters for the command line. """
        return list(chain(cls.universal_input_params(),
                          cls.var_params(),
                          cls.universal_output_params()))

    @classmethod
    @abstractmethod
    def get_table_loader(cls) -> Callable[[tuple[str, ...]], Generator]:
        """ Function to find and filter table files. """

    @classmethod
    def list_table_files(cls, input_path: tuple[str, ...]):
        """ Find, filter, and list all table files from input files. """
        finder = cls.get_table_loader()
        return list(finder(input_path))

    @classmethod
    @abstractmethod
    def run(cls,
            input_path: tuple[str, ...], *,
            rels: tuple[str, ...],
            use_ratio: bool,
            quantile: float,
            cgroup: str,
            csv: bool,
            html: bool,
            svg: bool,
            pdf: bool,
            png: bool,
            force: bool,
            max_procs: int,
            **kwargs) -> list[Path]:
        """ Run graphing. """


class PosGraphRunner(GraphRunner, ABC):

    @classmethod
    def get_table_loader(cls):
        return load_pos_tables


class ReadGraphRunner(GraphRunner, ABC):

    @classmethod
    def get_table_loader(cls):
        return load_read_tables

########################################################################
#                                                                      #
# © Copyright 2024, the Rouskin Lab.                                   #
#                                                                      #
# This file is part of SEISMIC-RNA.                                    #
#                                                                      #
# SEISMIC-RNA is free software; you can redistribute it and/or modify  #
# it under the terms of the GNU General Public License as published by #
# the Free Software Foundation; either version 3 of the License, or    #
# (at your option) any later version.                                  #
#                                                                      #
# SEISMIC-RNA is distributed in the hope that it will be useful, but   #
# WITHOUT ANY WARRANTY; without even the implied warranty of MERCHANT- #
# ABILITY or FITNESS FOR A PARTICULAR PURPOSE. See the GNU General     #
# Public License for more details.                                     #
#                                                                      #
# You should have received a copy of the GNU General Public License    #
# along with SEISMIC-RNA; if not, see <https://www.gnu.org/licenses>.  #
#                                                                      #
########################################################################<|MERGE_RESOLUTION|>--- conflicted
+++ resolved
@@ -8,8 +8,6 @@
 from click import Argument, Option
 from plotly import graph_objects as go
 from plotly.subplots import make_subplots
-
-<<<<<<< HEAD
 from ..mask.table import (MaskTable,
                           MaskPositionTableLoader,
                           MaskReadTableLoader)
@@ -20,10 +18,6 @@
                              ClusterPositionTableLoader)
 from ..deconvolve.table import (DeconvolveTable,
                                DeconvolvePositionTableLoader)
-
-=======
-from ..cluster.table import ClusterPositionTableLoader, ClusterAbundanceTableLoader
->>>>>>> f2aa8014
 from ..core import path
 from ..core.arg import (NO_GROUP,
                         GROUP_BY_K,
@@ -44,11 +38,6 @@
 from ..core.seq import DNA
 from ..core.table import Table, PositionTable
 from ..core.write import need_write
-<<<<<<< HEAD
-=======
-from ..mask.table import MaskPositionTableLoader, MaskReadTableLoader
-from ..relate.table import RelatePositionTableLoader, RelateReadTableLoader
->>>>>>> f2aa8014
 
 # Define actions.
 ACTION_REL = "all"
@@ -89,15 +78,9 @@
 def get_action_name(table: Table):
     if isinstance(table, RelateTable):
         return ACTION_REL
-<<<<<<< HEAD
     if isinstance(table, MaskTable):
         return ACTION_MASK
     if isinstance(table, ClusterTable):
-=======
-    if isinstance(table, (MaskPositionTableLoader, MaskReadTableLoader)):
-        return ACTION_MASK
-    if isinstance(table, (ClusterPositionTableLoader, ClusterAbundanceTableLoader)):
->>>>>>> f2aa8014
         return ACTION_CLUST
     if isinstance(table, DeconvolveTable):
         return ACTION_DECONV
@@ -513,12 +496,8 @@
     paths = list(input_paths)
     for table_type in [RelatePositionTableLoader,
                        MaskPositionTableLoader,
-<<<<<<< HEAD
                        ClusterPositionTableLoader,
                        DeconvolvePositionTableLoader]:
-=======
-                       ClusterPositionTableLoader]:
->>>>>>> f2aa8014
         yield from table_type.load_tables(paths)
 
 
