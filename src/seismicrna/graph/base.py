from abc import ABC, abstractmethod
from functools import cached_property
from itertools import chain
from pathlib import Path
from typing import Any, Callable, Generator, Iterable

import pandas as pd
from click import Argument, Option
from plotly import graph_objects as go
from plotly.subplots import make_subplots

from ..cluster.table import ClusterPosTableLoader, ClusterAbundanceTableLoader
from ..core import path
from ..core.arg import (NO_GROUP,
                        GROUP_BY_K,
                        GROUP_ALL,
                        arg_input_path,
                        opt_rels,
                        opt_use_ratio,
                        opt_quantile,
                        opt_cgroup,
                        opt_csv,
                        opt_html,
                        opt_svg,
                        opt_pdf,
                        opt_png,
                        opt_force,
                        opt_max_procs)
from ..core.header import Header, format_clust_names
from ..core.seq import DNA
from ..core.table import Table, PositionTable
from ..core.write import need_write
from ..mask.table import MaskPosTableLoader, MaskReadTableLoader
from ..relate.table import RelatePositionTableLoader, RelateReadTableLoader

# Define actions.
ACTION_REL = "all"
ACTION_MASK = "masked"
ACTION_CLUST = "clustered"

# String to join sample names.
LINKER = "__and__"


<<<<<<< HEAD
def make_index(header: Header,
               order: int | None,
               clust: int | None,
               order_clust_list: list[tuple[int, int]] | None = None):
=======
def make_tracks(header: Header, k: int | None, clust: int | None):
>>>>>>> 4395f9c5
    """ Make an index for the rows or columns of a graph. """
    if not header.clustered():
        # If there are no clusters, then no clusters must be selected.
        if k or clust:
            raise ValueError(f"Cannot select ks or clusters from {header}")
        return header.clusts
    # If there are any relationship names in the index, then drop them
<<<<<<< HEAD
    # and then select the order(s) and cluster(s) for the index.
    return header.modified(rels=()).select(order=order,
                                           clust=clust,
                                           order_clust_list=order_clust_list)
=======
    # and then select the k(s) and cluster(s) for the index.
    return header.get_clust_header().select(k=k, clust=clust).to_list()
>>>>>>> 4395f9c5


def _track_count(tracks: list[tuple[int, int]] | None):
    return len(tracks) if tracks is not None else 1


def _track_titles(tracks: list[tuple[int, int]] | None):
    return (format_clust_names(tracks, allow_duplicates=False)
            if tracks is not None
            else None)


def get_action_name(table: Table):
    if isinstance(table, (RelatePositionTableLoader, RelateReadTableLoader)):
        return ACTION_REL
    if isinstance(table, (MaskPosTableLoader, MaskReadTableLoader)):
        return ACTION_MASK
    if isinstance(table, (ClusterPosTableLoader, ClusterAbundanceTableLoader)):
        return ACTION_CLUST
    raise TypeError(f"Invalid table type: {type(table).__name__}")


def make_title_action_sample(action: str, sample: str):
    return f"{action} reads from sample {repr(sample)}"


def make_path_subject(action: str, k: int | None, clust: int | None):
    if action == ACTION_REL or action == ACTION_MASK:
        if k or clust:
            raise ValueError(f"For {action} data, k and clust must both "
                             f"be 0 or None, but got {k} and {clust}")
        return action
    if action == ACTION_CLUST:
        return "-".join(map(str, [action,
                                  k if k is not None else "x",
                                  clust if clust is not None else "x"]))
    raise ValueError(f"Invalid action: {repr(action)}")


def cgroup_table(table: Table, cgroup: str):
    if cgroup == NO_GROUP:
        # One file per cluster, with no subplots.
        return [dict(k=k, clust=clust)
                for k, clust in table.header.clusts]
    elif cgroup == GROUP_BY_K:
        # One file per k, with one subplot per cluster.
        return [dict(k=k, clust=None)
                for k in sorted(table.header.ks)]
    elif cgroup == GROUP_ALL:
        # One file, with one subplot per cluster.
        return [dict(k=None, clust=None)]
    raise ValueError(f"Invalid value for cgroup: {repr(cgroup)}")


class Annotation(object):
    """ Text annotation in a graph. """

    def __init__(self,
                 row: int,
                 col: int,
                 x: float,
                 y: float,
                 text: str,
                 **kwargs):
        self.row = row
        self.col = col
        self.x = x
        self.y = y
        self.text = text
        self.kwargs = kwargs


class GraphBase(ABC):

    @classmethod
    @abstractmethod
    def graph_kind(cls) -> str:
        """ Kind of graph. """

    @classmethod
    @abstractmethod
    def what(cls) -> str:
        """ What is being graphed. """

    @classmethod
    def get_path_segs(cls):
        """ Path segments. """
        return (path.SampSeg,
                path.CmdSeg,
                path.RefSeg,
                path.SectSeg,
                path.GraphSeg)

    def __init__(self, *,
                 use_ratio: bool,
                 quantile: float):
        """
        Parameters
        ----------
        use_ratio: bool
            Use the ratio of the number of times the relationship occurs
            to the number of occurrances of another kind of relationship
            (which is Covered for Covered and Informed, and Informed for
            all other relationships), rather than the raw count.
        quantile: float
            If `use_ratio` is True, then normalize the ratios to this
            quantile and then winsorize them to the interval [0, 1].
            Passing 0.0 disables normalization and winsorization.
        """
        self.use_ratio = use_ratio
        self.quantile = quantile

    @property
    @abstractmethod
    def codestring(self):
        """ String of the relationship code(s). """

    @property
    def data_kind(self):
        """ Kind of data being used: either "ratio" or "count". """
        return "ratio" if self.use_ratio else "count"

    @property
    @abstractmethod
    def title_action_sample(self) -> str:
        """ Action and sample for the title. """

    @property
    @abstractmethod
    def top(self) -> Path:
        """ Path of the top-level output directory for all files. """

    @property
    @abstractmethod
    def sample(self) -> str:
        """ Name(s) of the sample(s) from which the data come. """

    @property
    @abstractmethod
    def ref(self) -> str:
        """ Name of the reference sequence from which the data come. """

    @property
    @abstractmethod
    def sect(self) -> str:
        """ Name of the reference section from which the data come. """

    @property
    @abstractmethod
    def seq(self) -> DNA:
        """ Sequence of the section from which the data come. """

    @cached_property
    def details(self) -> list[str]:
        """ Additional details about the graph. """
        return ([f"quantile = {round(self.quantile, 3)}"] if self.use_ratio
                else list())

    @property
    @abstractmethod
    def path_subject(self):
        """ Subject of the graph. """

    @property
    def predicate(self):
        """ Predicate of the graph. """
        fields = [self.codestring, self.data_kind]
        if self.use_ratio:
            fields.append(f"q{round(self.quantile * 100.)}")
        return "-".join(fields)

    @cached_property
    def graph_filename(self):
        """ Name of the graph's output file, without its extension. """
        return "_".join([self.graph_kind(), self.path_subject, self.predicate])

    def get_path_fields(self):
        """ Path fields. """
        return {path.TOP: self.top,
                path.SAMP: self.sample,
                path.CMD: path.CMD_GRAPH_DIR,
                path.REF: self.ref,
                path.SECT: self.sect,
                path.GRAPH: self.graph_filename}

    def get_path(self, ext: str):
        """ Path to the output file of the graph. """
        return path.buildpar(*self.get_path_segs(),
                             **self.get_path_fields(),
                             ext=ext)

    @property
    @abstractmethod
    def rel_names(self):
        """ Names of the relationships to graph. """

    @cached_property
    def relationships(self) -> str:
        """ Relationships being graphed as a slash-separated string. """
        return "/".join(self.rel_names)

    @cached_property
    def _fetch_kwargs(self) -> dict[str, Any]:
        """ Keyword arguments for self._fetch_data. """
        return dict(rel=self.rel_names)

    def _fetch_data(self, table: PositionTable, **kwargs):
        """ Fetch data from the table. """
        kwargs = self._fetch_kwargs | kwargs
        return (table.fetch_ratio(quantile=self.quantile, **kwargs)
                if self.use_ratio
                else table.fetch_count(**kwargs))

    @cached_property
    @abstractmethod
    def data(self) -> pd.DataFrame:
        """ Data of the graph. """

    @abstractmethod
    def get_traces(self) -> Iterable[tuple[tuple[int, int], go.Trace]]:
        """ Data traces of the graph. """

    @property
    @abstractmethod
    def row_tracks(self) -> list[tuple[int, int]] | None:
        """ Track for each row of subplots. """

    @property
    @abstractmethod
    def col_tracks(self) -> list[tuple[int, int]] | None:
        """ Track for each column of subplots. """

    @property
    def nrows(self):
        """ Number of rows of subplots. """
        return _track_count(self.row_tracks)

    @property
    def ncols(self):
        """ Number of columns of subplots. """
        return _track_count(self.col_tracks)

    @cached_property
    def row_titles(self):
        """ Titles of the rows. """
        return _track_titles(self.row_tracks)

    @cached_property
    def col_titles(self):
        """ Titles of the columns. """
        return _track_titles(self.col_tracks)

    @property
    @abstractmethod
    def x_title(self) -> str:
        """ Title of the x-axis. """

    @property
    @abstractmethod
    def y_title(self) -> str:
        """ Title of the y-axis. """

    @property
    def annotations(self) -> list[Annotation]:
        """ Text annotations for the figure. """
        return list()

    @property
    def _subplots_params(self):
        print(self.nrows, self.ncols, self.row_titles, self.col_titles)
        return dict(rows=self.nrows,
                    cols=self.ncols,
                    row_titles=self.row_titles,
                    column_titles=self.col_titles,
                    x_title=self.x_title,
                    y_title=self.y_title,
                    shared_xaxes="all",
                    shared_yaxes="all")

    def _figure_init(self):
        """ Initialize the figure. """
        return make_subplots(**self._subplots_params)

    def _figure_data(self, figure: go.Figure):
        """ Add data to the figure. """
        for (row, col), trace in self.get_traces():
            figure.add_trace(trace, row=row, col=col)

    def _figure_layout(self, figure: go.Figure):
        """ Update the figure's layout. """
        figure.update_layout(title=self.title,
                             plot_bgcolor="#ffffff",
                             paper_bgcolor="#ffffff",
                             showlegend=True)
        figure.update_xaxes(linewidth=1,
                            linecolor="#000000",
                            autorange=True)
        figure.update_yaxes(linewidth=1,
                            linecolor="#000000",
                            autorange=True)

    def _figure_annot(self, figure: go.Figure):
        """ Annotate the figure. """
        for annotation in self.annotations:
            figure.add_annotation(row=annotation.row,
                                  col=annotation.col,
                                  x=annotation.x,
                                  y=annotation.y,
                                  text=annotation.text,
                                  **annotation.kwargs)

    @cached_property
    def figure(self):
        """ Figure object. """
        figure = self._figure_init()
        self._figure_data(figure)
        self._figure_layout(figure)
        self._figure_annot(figure)
        return figure

    def write_csv(self, force: bool):
        """ Write the graph's source data to a CSV file. """
        file = self.get_path(path.CSV_EXT)
        if need_write(file, force):
            self.data.to_csv(file)
        return file

    def write_html(self, force: bool):
        """ Write the graph to an HTML file. """
        file = self.get_path(path.HTML_EXT)
        print(file)
        if need_write(file, force):
            self.figure.write_html(file)
        return file

    def _write_image(self, ext: str, force: bool):
        """ Write the graph to an image file. """
        file = self.get_path(ext)
        if need_write(file, force):
            self.figure.write_image(file)
        return file

    def write_svg(self, force: bool):
        """ Write the graph to an SVG file. """
        return self._write_image(path.SVG_EXT, force)

    def write_pdf(self, force: bool):
        """ Write the graph to a PDF file. """
        return self._write_image(path.PDF_EXT, force)

    def write_png(self, force: bool):
        """ Write the graph to a PNG file. """
        return self._write_image(path.PNG_EXT, force)

    def write(self,
              csv: bool,
              html: bool,
              svg: bool,
              pdf: bool,
              png: bool,
              force: bool = False):
        """ Write the selected files. """
        files = list()
        if csv:
            files.append(self.write_csv(force))
        if html:
            files.append(self.write_html(force))
        if svg:
            files.append(self.write_svg(force))
        if pdf:
            files.append(self.write_pdf(force))
        if png:
            files.append(self.write_png(force))
        return files

    @cached_property
    def _title_main(self):
        """ Main part of the title, as a list. """
        return [f"{self.what()} of {self.data_kind}s "
                f"of {self.relationships} bases "
                f"in {self.title_action_sample} "
                f"over reference {repr(self.ref)} "
                f"section {repr(self.sect)}"]

    @cached_property
    def _title_details(self):
        """ Details of the title, as a list. """
        return [f"({'; '.join(self.details)})"] if self.details else []

    @cached_property
    def title(self):
        """ Title of the graph. """
        return " ".join(self._title_main + self._title_details)


class GraphWriter(ABC):
    """ Write the proper graph(s) for the table(s). """

    def __init__(self, *tables: Table):
        self.tables = list(tables)

    @abstractmethod
    def iter_graphs(self, *args, **kwargs) -> Generator[GraphBase, None, None]:
        """ Yield every graph for the table. """

    def write(self,
              *args,
              csv: bool,
              html: bool,
              svg: bool,
              pdf: bool,
              png: bool,
              force: bool,
              **kwargs):
        """ Generate and write every graph for the table. """
        return list(chain(graph.write(csv=csv,
                                      html=html,
                                      svg=svg,
                                      pdf=pdf,
                                      png=png,
                                      force=force)
                          for graph in self.iter_graphs(*args, **kwargs)))


def load_pos_tables(input_paths: Iterable[str | Path]):
    """ Load position tables. """
    paths = list(input_paths)
    for table_type in [RelatePositionTableLoader,
                       MaskPosTableLoader,
                       ClusterPosTableLoader]:
        yield from table_type.load_tables(paths)


def load_read_tables(input_paths: Iterable[str | Path]):
    """ Load read tables. """
    paths = list(input_paths)
    for table_type in [RelateReadTableLoader,
                       MaskReadTableLoader]:
        yield from table_type.load_tables(paths)


class GraphRunner(ABC):

    @classmethod
    @abstractmethod
    def get_writer_type(cls) -> type[GraphWriter]:
        """ Type of GraphWriter. """

    @classmethod
    def universal_input_params(cls):
        """ Universal parameters controlling the input data. """
        return [arg_input_path,
                opt_rels,
                opt_use_ratio,
                opt_quantile]

    @classmethod
    def universal_output_params(cls):
        """ Universal parameters controlling the output graph. """
        return [opt_cgroup,
                opt_csv,
                opt_html,
                opt_svg,
                opt_pdf,
                opt_png,
                opt_force,
                opt_max_procs]

    @classmethod
    def var_params(cls) -> list[Argument | Option]:
        """ Parameters that can vary among different classes. """
        return list()

    @classmethod
    def params(cls) -> list[Argument | Option]:
        """ Parameters for the command line. """
        return list(chain(cls.universal_input_params(),
                          cls.var_params(),
                          cls.universal_output_params()))

    @classmethod
    @abstractmethod
    def get_table_loader(cls) -> Callable[[tuple[str, ...]], Generator]:
        """ Function to find and filter table files. """

    @classmethod
    def list_table_files(cls, input_path: tuple[str, ...]):
        """ Find, filter, and list all table files from input files. """
        finder = cls.get_table_loader()
        return list(finder(input_path))

    @classmethod
    @abstractmethod
    def run(cls,
            input_path: tuple[str, ...], *,
            rels: tuple[str, ...],
            use_ratio: bool,
            quantile: float,
            cgroup: str,
            csv: bool,
            html: bool,
            svg: bool,
            pdf: bool,
            png: bool,
            force: bool,
            max_procs: int,
            **kwargs) -> list[Path]:
        """ Run graphing. """


class PosGraphRunner(GraphRunner, ABC):

    @classmethod
    def get_table_loader(cls):
        return load_pos_tables


class ReadGraphRunner(GraphRunner, ABC):

    @classmethod
    def get_table_loader(cls):
        return load_read_tables

########################################################################
#                                                                      #
# © Copyright 2024, the Rouskin Lab.                                   #
#                                                                      #
# This file is part of SEISMIC-RNA.                                    #
#                                                                      #
# SEISMIC-RNA is free software; you can redistribute it and/or modify  #
# it under the terms of the GNU General Public License as published by #
# the Free Software Foundation; either version 3 of the License, or    #
# (at your option) any later version.                                  #
#                                                                      #
# SEISMIC-RNA is distributed in the hope that it will be useful, but   #
# WITHOUT ANY WARRANTY; without even the implied warranty of MERCHANT- #
# ABILITY or FITNESS FOR A PARTICULAR PURPOSE. See the GNU General     #
# Public License for more details.                                     #
#                                                                      #
# You should have received a copy of the GNU General Public License    #
# along with SEISMIC-RNA; if not, see <https://www.gnu.org/licenses>.  #
#                                                                      #
########################################################################<|MERGE_RESOLUTION|>--- conflicted
+++ resolved
@@ -42,14 +42,9 @@
 LINKER = "__and__"
 
 
-<<<<<<< HEAD
-def make_index(header: Header,
-               order: int | None,
-               clust: int | None,
-               order_clust_list: list[tuple[int, int]] | None = None):
-=======
-def make_tracks(header: Header, k: int | None, clust: int | None):
->>>>>>> 4395f9c5
+def make_tracks(header: Header, k: int | None,
+                clust: int | None,
+                k_clust_list: list[tuple[int, int]] | None = None):
     """ Make an index for the rows or columns of a graph. """
     if not header.clustered():
         # If there are no clusters, then no clusters must be selected.
@@ -57,15 +52,11 @@
             raise ValueError(f"Cannot select ks or clusters from {header}")
         return header.clusts
     # If there are any relationship names in the index, then drop them
-<<<<<<< HEAD
-    # and then select the order(s) and cluster(s) for the index.
-    return header.modified(rels=()).select(order=order,
-                                           clust=clust,
-                                           order_clust_list=order_clust_list)
-=======
     # and then select the k(s) and cluster(s) for the index.
-    return header.get_clust_header().select(k=k, clust=clust).to_list()
->>>>>>> 4395f9c5
+    return header.get_clust_header().select(k=k,
+                                            clust=clust,
+                                            k_clust_list=k_clust_list
+                                            ).to_list()
 
 
 def _track_count(tracks: list[tuple[int, int]] | None):
