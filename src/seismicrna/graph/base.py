--- conflicted
+++ resolved
@@ -8,7 +8,6 @@
 from click import Argument, Option
 from plotly import graph_objects as go
 from plotly.subplots import make_subplots
-<<<<<<< HEAD
 from ..mask.table import (MaskTable,
                           MaskPositionTableLoader,
                           MaskReadTableLoader)
@@ -18,12 +17,7 @@
 from ..cluster.table import (ClusterTable,
                              ClusterPositionTableLoader)
 from ..deconvolve.table import (DeconvolveTable,
-                               DeconvolvePositionTableLoader)
-=======
-
 from ..cluster.data import ClusterMutsDataset
-from ..cluster.table import ClusterTable
->>>>>>> 4b334bb4
 from ..core import path
 from ..core.arg import (NO_GROUP,
                         GROUP_BY_K,
@@ -43,13 +37,6 @@
 from ..core.seq import DNA
 from ..core.table import Table
 from ..core.write import need_write
-<<<<<<< HEAD
-=======
-from ..mask.data import MaskMutsDataset
-from ..mask.table import MaskTable
-from ..relate.data import RelateDataset
-from ..relate.table import RelateTable
->>>>>>> 4b334bb4
 
 # Define actions.
 ACTION_REL = "all"
@@ -61,22 +48,6 @@
 LINKER = "__and__"
 
 
-<<<<<<< HEAD
-def make_tracks(header: Header, k: int | None,
-                clust: int | None,
-                **kwargs):
-    """ Make an index for the rows or columns of a graph. """
-    if not header.clustered():
-        # If there are no clusters, then no clusters must be selected.
-        if k or clust:
-            raise ValueError(f"Cannot select ks or clusters from {header}")
-        return header.clusts
-    # If there are any relationship names in the index, then drop them
-    # and then select the k(s) and cluster(s) for the index.
-    return header.get_clust_header().select(k=k,
-                                            clust=clust,
-                                            **kwargs).to_list()
-=======
 def list_ks(source: Dataset | Table):
     """ List the numbers of clusters for a source of data. """
     if isinstance(source, Dataset):
@@ -101,7 +72,6 @@
         return clusts
     return [(k_, clust_) for k_, clust_ in clusts
             if ((k is None or k_ == k) and (clust is None or clust_ == clust))]
->>>>>>> 4b334bb4
 
 
 def _track_count(tracks: list[tuple[int, int]] | None):
@@ -121,13 +91,9 @@
         return ACTION_MASK
     if isinstance(source, (ClusterMutsDataset, ClusterTable)):
         return ACTION_CLUST
-<<<<<<< HEAD
-    if isinstance(table, DeconvolveTable):
+    if isinstance(source, (DeconvolveMutsDataset,  DeconvolveTable)):
         return ACTION_DECONV
-    raise TypeError(f"Invalid table type: {type(table).__name__}")
-=======
     raise TypeError(source)
->>>>>>> 4b334bb4
 
 
 def make_title_action_sample(action: str, sample: str):
@@ -486,33 +452,30 @@
                           for graph in self.iter_graphs(*args, **kwargs)))
 
 
-<<<<<<< HEAD
-def load_pos_tables(input_paths: Iterable[str | Path]):
-    """ Load position tables. """
-    paths = list(input_paths)
-    for table_type in [RelatePositionTableLoader,
-                       MaskPositionTableLoader,
-                       ClusterPositionTableLoader,
-                       DeconvolvePositionTableLoader]:
-        yield from table_type.load_tables(paths)
-
-
-def load_read_tables(input_paths: Iterable[str | Path]):
-    """ Load read tables. """
-    paths = list(input_paths)
-    for table_type in [RelateReadTableLoader,
-                       MaskReadTableLoader]:
-        yield from table_type.load_tables(paths)
-
-
-=======
->>>>>>> 4b334bb4
+#def load_pos_tables(input_paths: Iterable[str | Path]):
+#    """ Load position tables. """
+#    paths = list(input_paths)
+#    for table_type in [RelatePositionTableLoader,
+#                       MaskPositionTableLoader,
+#                       ClusterPositionTableLoader,
+#                       DeconvolvePositionTableLoader]:
+#        yield from table_type.load_tables(paths)
+
+
+#def load_read_tables(input_paths: Iterable[str | Path]):
+#    """ Load read tables. """
+#    paths = list(input_paths)
+#    for table_type in [RelateReadTableLoader,
+#                       MaskReadTableLoader]:
+#        yield from table_type.load_tables(paths)
+
+
 class GraphRunner(ABC):
 
     @classmethod
     @abstractmethod
     def get_writer_type(cls) -> type[GraphWriter]:
-        """ Type of GraphWriter. """
+       # """ Type of GraphWriter. """
 
     @classmethod
     @abstractmethod
@@ -558,7 +521,7 @@
     @classmethod
     @abstractmethod
     def run(cls,
-            input_path: tuple[str, ...], *,
+           # input_path: tuple[str, ...], *,
             rels: tuple[str, ...],
             use_ratio: bool,
             quantile: float,
