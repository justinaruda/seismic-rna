--- conflicted
+++ resolved
@@ -40,41 +40,8 @@
 # String to join sample names.
 LINKER = "__and__"
 
-<<<<<<< HEAD
-
-def make_index(header: Header,
-               order: int | None,
-               clust: int | None,
-               order_clust_list: list[tuple[int, int]] | None = None):
-    """ Make an index for the rows or columns of a graph. """
-    if header.max_order == 0:
-        # If there are no clusters, then no clusters must be selected.
-        if order or clust:
-            raise ValueError(f"Cannot select orders or clusters from {header}")
-        return header.clusts
-    # If there are any relationship names in the index, then drop them
-    # and then select the order(s) and cluster(s) for the index.
-    return header.modified(rels=()).select(order=order,
-                                           clust=clust,
-                                           order_clust_list=order_clust_list)
-
-
-def _index_size(index: pd.Index | None):
-    return index.size if index is not None else 1
-
-
-def _index_titles(index: pd.Index | None):
-    return (format_clust_names(index, allow_zero=True, allow_duplicates=False)
-            if index is not None
-            else None)
-
-
-def get_action_name(table: Table):
-    if isinstance(table, RelTable):
-=======
 def get_action_name(source: MutsDataset | Table):
     if isinstance(source, (RelateDataset, RelateTable)):
->>>>>>> 09d2ffd0
         return ACTION_REL
     if isinstance(source, (MaskDataset, MaskTable)):
         return ACTION_MASK
@@ -244,20 +211,8 @@
 
     @property
     def _subplots_params(self):
-<<<<<<< HEAD
-        print(self.nrows, self.ncols, self.row_titles, self.col_titles)
-        return dict(rows=self.nrows,
-                    cols=self.ncols,
-                    row_titles=self.row_titles,
-                    column_titles=self.col_titles,
-                    x_title=self.x_title,
-                    y_title=self.y_title,
-                    shared_xaxes="all",
-                    shared_yaxes="all")
-=======
         return dict(x_title=self.x_title,
                     y_title=self.y_title)
->>>>>>> 09d2ffd0
 
     def _figure_init(self):
         """ Initialize the figure. """
@@ -310,7 +265,6 @@
     def write_html(self, force: bool):
         """ Write the graph to an HTML file. """
         file = self.get_path(path.HTML_EXT)
-        print(file)
         if need_write(file, force):
             self.figure.write_html(file)
         return file
