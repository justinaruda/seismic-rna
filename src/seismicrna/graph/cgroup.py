from abc import ABC, abstractmethod
from functools import cached_property

from .base import BaseGraph, BaseRunner
from ..core.arg import (NO_GROUP,
                        GROUP_BY_K,
                        GROUP_ALL,
                        opt_cgroup)
from ..core.dataset import Dataset
from ..core.header import (NO_KS,
                           NO_CLUSTS,
                           format_clust_names,
                           list_ks_clusts,
                           K_CLUST_KEY)
from ..core.table import Table


def get_ks(source: Dataset | Table):
    """ List the numbers of clusters for a source of data. """
    if isinstance(source, Dataset):
        return source.ks
    if isinstance(source, Table):
        return source.header.ks
    raise TypeError(source)


def get_ks_clusts(source: Dataset | Table):
    """ List the clusters for a source of data. """
    ks = get_ks(source)
    if ks == NO_KS:
        return NO_CLUSTS
    return list_ks_clusts(ks)


def make_tracks(source: Dataset | Table,
                k: int | None,
                clust: int | None,
                **kwargs):
    """ Make an index for the rows or columns of a graph. """
    clusts = get_ks_clusts(source)

    if k is None and clust is None:
        tracks = clusts
<<<<<<< HEAD
    tracks = [(k_, clust_) for k_, clust_ in clusts
            if ((k is None or k_ == k) and (clust is None or clust_ == clust))]
=======
    else:
        tracks = [(k_, clust_) for k_, clust_ in clusts
                if ((k is None or k_ == k) and (clust is None or clust_ == clust))]
>>>>>>> ed99e46b
    if value := kwargs.pop(K_CLUST_KEY, None):
        assert isinstance(value, list),\
        f"{K_CLUST_KEY} must be a list of tuples."
        selected = set(tracks)
        combo_selected = set(value)
        if tracks == clusts:
            selected &= combo_selected
        else:
            selected |= combo_selected
        tracks = sorted(list(selected))
    return tracks


def _track_count(tracks: list[tuple[int, int]] | None):
    return len(tracks) if tracks is not None else 1


def _track_titles(tracks: list[tuple[int, int]] | None):
    return (format_clust_names(tracks, allow_duplicates=False)
            if tracks is not None
            else None)


def cgroup_table(source: Dataset | Table, cgroup: str):
    if cgroup == NO_GROUP:
        # One file per cluster, with no subplots.
        return [dict(k=k, clust=clust) for k, clust in get_ks_clusts(source)]
    elif cgroup == GROUP_BY_K:
        # One file per k, with one subplot per cluster.
        return [dict(k=k, clust=None) for k in sorted(get_ks(source))]
    elif cgroup == GROUP_ALL:
        # One file, with one subplot per cluster.
        return [dict(k=None, clust=None)]
    raise ValueError(f"Invalid value for cgroup: {repr(cgroup)}")


class ClusterGroupGraph(BaseGraph, ABC):
    """ Graph in which clusters can be placed in subplots. """

    def __init__(self, **kwargs):
        self.k_clust_list = kwargs.pop(K_CLUST_KEY, None)
        super().__init__(**kwargs)

    @property
    @abstractmethod
    def row_tracks(self) -> list[tuple[int, int]] | None:
        """ Track for each row of subplots. """

    @property
    @abstractmethod
    def col_tracks(self) -> list[tuple[int, int]] | None:
        """ Track for each column of subplots. """

    @property
    def nrows(self):
        """ Number of rows of subplots. """
        return _track_count(self.row_tracks)

    @property
    def ncols(self):
        """ Number of columns of subplots. """
        return _track_count(self.col_tracks)

    @cached_property
    def row_titles(self):
        """ Titles of the rows. """
        return _track_titles(self.row_tracks)

    @cached_property
    def col_titles(self):
        """ Titles of the columns. """
        return _track_titles(self.col_tracks)

    @cached_property
    def _subplots_params(self):
        return super()._subplots_params | dict(rows=self.nrows,
                                               cols=self.ncols,
                                               row_titles=self.row_titles,
                                               column_titles=self.col_titles,
                                               shared_xaxes="all",
                                               shared_yaxes="all")


class ClusterGroupRunner(BaseRunner, ABC):

    @classmethod
    def var_params(cls):
        return super().var_params() + [opt_cgroup]<|MERGE_RESOLUTION|>--- conflicted
+++ resolved
@@ -41,14 +41,9 @@
 
     if k is None and clust is None:
         tracks = clusts
-<<<<<<< HEAD
-    tracks = [(k_, clust_) for k_, clust_ in clusts
-            if ((k is None or k_ == k) and (clust is None or clust_ == clust))]
-=======
     else:
         tracks = [(k_, clust_) for k_, clust_ in clusts
                 if ((k is None or k_ == k) and (clust is None or clust_ == clust))]
->>>>>>> ed99e46b
     if value := kwargs.pop(K_CLUST_KEY, None):
         assert isinstance(value, list),\
         f"{K_CLUST_KEY} must be a list of tuples."
