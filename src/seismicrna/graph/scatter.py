--- conflicted
+++ resolved
@@ -24,34 +24,7 @@
 def cli(*args, **kwargs):
     """ Create scatter plots between pairs of samples at each position
     in a sequence. """
-<<<<<<< HEAD
-    return run(*args, **kwargs)
-
-
-@docdef.auto()
-def run(input_path: tuple[str, ...],
-        rels: tuple[str, ...], *,
-        y_ratio: bool,
-        quantile: float,
-        arrange: str,
-        csv: bool,
-        html: bool,
-        pdf: bool,
-        max_procs: int,
-        parallel: bool) -> list[Path]:
-    tables = list(find_tables(input_path))
-    if len(tables) % 2 != 0:
-        raise ValueError(f"Number of files must be even, but got {len(tables)}")
-    writers = [SeqScatterGraphWriter(table1_file=t1, table2_file=t2)
-               for t1, t2 in zip(tables[0::2], tables[1::2], strict=True)]
-    return list(chain(*dispatch([writer.write for writer in writers],
-                                max_procs, parallel, pass_n_procs=False,
-                                kwargs=dict(rels_sets=rels,  y_ratio=y_ratio,
-                                            quantile=quantile, arrange=arrange,
-                                            csv=csv, html=html, pdf=pdf))))
-=======
     return SeqScatterGraphRunner.run(*args, **kwargs)
->>>>>>> b54f4983
 
 
 class SeqScatterGraph(SeqPairTwoAxisGraph):
