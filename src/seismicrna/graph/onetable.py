--- conflicted
+++ resolved
@@ -21,13 +21,13 @@
                  table: Table | PositionTable,
                  k: int | None,
                  clust: int | None,
-                 order_clust_list: list[tuple[int, int]] | None,
+                 k_clust_list: list[tuple[int, int]] | None,
                  **kwargs):
         super().__init__(**kwargs)
         self.table = table
         self.k = k
         self.clust = clust
-        self.order_clust_list = order_clust_list
+        self.k_clust_list = k_clust_list
 
     @property
     def top(self):
@@ -55,16 +55,11 @@
         return get_action_name(self.table)
 
     @cached_property
-<<<<<<< HEAD
-    def row_index(self):
-        return make_index(self.table.header,
-                          self.order,
-                          self.clust,
-                          self.order_clust_list)
-=======
     def row_tracks(self):
-        return make_tracks(self.table.header, self.k, self.clust)
->>>>>>> 4395f9c5
+        return make_tracks(self.table.header,
+                           self.k,
+                           self.clust,
+                           self.k_clust_list)
 
     @property
     def col_tracks(self):
