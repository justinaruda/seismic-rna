from abc import ABC, abstractmethod
from functools import cached_property
from itertools import chain
from pathlib import Path
from typing import Iterable

from .base import get_action_name
from .cgroup import (ClusterGroupRunner,
                     cgroup_table,
                     make_tracks)
from .onesource import OneSourceGraph, OneSourceClusterGroupGraph
from .table import (TableGraph,
                    TableRunner,
                    TableWriter,
                    RelTableGraph,
                    RelTableRunner)
from ..core.table import Table, PositionTable, AbundanceTable
from ..core.task import dispatch
from ..core.header import K_CLUST_KEY


class OneTableGraph(TableGraph, OneSourceGraph, ABC):
    """ Graph of data from one Table. """

    def __init__(self, *,
                 table: Table | PositionTable | AbundanceTable,
                 **kwargs):
        self.table = table
        # self.k_clust_list = kwargs.pop(K_CLUST_KEY, None)
        super().__init__(**kwargs)

    @property
    def top(self):
        return self.table.top

    @property
    def sample(self):
        return self.table.sample

    @property
    def ref(self):
        return self.table.ref

    @property
    def reg(self):
        return self.table.reg

    @property
    def seq(self):
        return self.table.seq

    @cached_property
    def action(self):
        return get_action_name(self.table)


class OneTableRelClusterGroupGraph(OneTableGraph,
                                   RelTableGraph,
                                   OneSourceClusterGroupGraph,
                                   ABC):

    @cached_property
    def row_tracks(self):
<<<<<<< HEAD
        return make_tracks(self.table, self.k, self.clust, k_clust_list=self.k_clust_list)
=======
        return make_tracks(self.table,
                           self.k,
                           self.clust,
                           k_clust_list=self.k_clust_list)
>>>>>>> ed99e46b


class OneTableWriter(TableWriter, ABC):

    def __init__(self, table: Table, **kwargs):
        super().__init__(table, **kwargs)

    @cached_property
    def table(self):
        """ The table providing the data for the graph(s). """
        assert len(self.tables) == 1
        return self.tables[0]

    @abstractmethod
    def get_graph(self, *args, **kwargs) -> OneTableGraph:
        """ Return a graph instance. """


class OneTableRelClusterGroupWriter(OneTableWriter, ABC):

    def iter_graphs(self, *, rels: list[str], cgroup: str, **kwargs):
        for cparams in cgroup_table(self.table, cgroup):
            for rels_group in rels:
                yield self.get_graph(rels_group, **kwargs | cparams)


class OneTableRunner(TableRunner, ABC):

    @classmethod
    def run(cls,
            input_path: Iterable[str | Path], *,
            max_procs: int,
            **kwargs):
        # Generate a table writer for each table.
        writer_type = cls.get_writer_type()
        writers = [writer_type(table_file)
                   for table_file in cls.load_input_files(input_path)]
        return list(chain(*dispatch([writer.write for writer in writers],
                                    max_procs,
                                    pass_n_procs=False,
                                    kwargs=kwargs)))


class OneTableRelClusterGroupRunner(OneTableRunner,
                                    RelTableRunner,
                                    ClusterGroupRunner,
                                    ABC):
    pass<|MERGE_RESOLUTION|>--- conflicted
+++ resolved
@@ -61,14 +61,10 @@
 
     @cached_property
     def row_tracks(self):
-<<<<<<< HEAD
-        return make_tracks(self.table, self.k, self.clust, k_clust_list=self.k_clust_list)
-=======
         return make_tracks(self.table,
                            self.k,
                            self.clust,
                            k_clust_list=self.k_clust_list)
->>>>>>> ed99e46b
 
 
 class OneTableWriter(TableWriter, ABC):
