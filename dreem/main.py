import cProfile
import os
import json

from click import Context, group, pass_context
from .util.dependencies import *
from . import align, cluster, demultiplex, vector, aggregate, draw
from .util import docdef, logs
from .util.cli import (merge_params, opt_demultiplex, opt_cluster,
                       opt_verbose, opt_quiet, opt_log, opt_profile, 
                       opt_help, opt_version)
import pkg_resources

pkg_version = pkg_resources.get_distribution("dreem").version

logging_params = [
    opt_verbose,
    opt_quiet,
    opt_log,
    opt_profile,
]

misc_params = [
    opt_help,
    opt_version,
]

all_params = merge_params(logging_params,
                          [opt_demultiplex],
                          demultiplex.params,
                          align.params,
                          vector.params,
                          [opt_cluster],
                          cluster.params,
                          aggregate.params,
<<<<<<< HEAD
                          aggregate.params,
                          draw.params
=======
                          # draw.params
                          misc_params,
>>>>>>> a18e3aed
                          )


# Group for all DREEM commands
@group(params=all_params,
       invoke_without_command=True,
       context_settings={"show_default": True})
@pass_context
def cli(ctx: Context, verbose: int, quiet: int, log: str, profile: str,
        **kwargs):
    """ DREEM command line interface """
    # Configure logging.
    logs.config(verbose, quiet, log_file=log)
    # If no subcommand was given, then run the entire pipeline.
    if ctx.invoked_subcommand is None:
        if profile:
            profile_path = os.path.abspath(profile)
            # Profile the program as it runs and write results to the
            # file given in the parameter profile.
            os.makedirs(os.path.dirname(profile_path), exist_ok=True)
            cProfile.runctx("run(**kwargs)",
                            globals=globals(),
                            locals=locals(),
                            filename=profile_path,
                            sort="time")
        else:
            # Run without profiling.
            run(**kwargs)


# Add all commands to the DREEM CLI command group.
# cli.add_command(test.cli)
cli.add_command(demultiplex.cli)
cli.add_command(align.cli)
cli.add_command(vector.cli)
cli.add_command(cluster.cli)
cli.add_command(aggregate.cli)
cli.add_command(draw.cli)


@docdef.auto()
def run(*,
        # General options
        out_dir: str,
        temp_dir: str,
        save_temp: bool,
        rerun: bool,
        max_procs: int,
        parallel: bool,
        library: str,
        fasta: str,
        fastqs: tuple[str],
        fastqi: tuple[str],
        fastq1: tuple[str],
        fastq2: tuple[str],
        phred_enc: int,
        # Demultiplexing options
        demulti_overwrite: bool,
        demult_on: bool,
        parallel_demultiplexing: bool,
        clipped: int,
        mismatch_tolerence: int,
        index_tolerance: int,
        barcode_start: int,
        barcode_length: int,
        # Alignment options
        fastqs_dir: tuple[str],
        fastqi_dir: tuple[str],
        fastq12_dir: tuple[str],
        fastqc: bool,
        qc_extract: bool,
        cut: bool,
        cut_q1: int,
        cut_q2: int,
        cut_g1: tuple[str],
        cut_a1: tuple[str],
        cut_g2: tuple[str],
        cut_a2: tuple[str],
        cut_o: int,
        cut_e: float,
        cut_indels: bool,
        cut_nextseq: bool,
        cut_discard_trimmed: bool,
        cut_discard_untrimmed: bool,
        cut_m: int,
        bt2_local: bool,
        bt2_discordant: bool,
        bt2_mixed: bool,
        bt2_dovetail: bool,
        bt2_contain: bool,
        bt2_unal: bool,
        bt2_score_min: str,
        bt2_i: int,
        bt2_x: int,
        bt2_gbar: int,
        bt2_l: int,
        bt2_s: str,
        bt2_d: int,
        bt2_r: int,
        bt2_dpad: int,
        bt2_orient: str,
        # Vectoring
        bamf: tuple[str],
        bamd: tuple[str],
        coords: tuple[tuple[str, int, int], ...],
        primers: tuple[tuple[str, str, str], ...],
        primer_gap: int,
        autosect: bool,
        min_phred: int,
        ambid: bool,
        strict_pairs: bool,
        batch_size: float,
        # Clustering
        clust: bool,
        mp_report: tuple[str],
        max_clusters: int,
        num_runs: int,
        signal_thresh: float,
        include_gu: bool,
        include_del: bool,
        polya_max: int,
        min_iter: int,
        max_iter: int,
        convergence_cutoff: float,
        min_reads: int,
        # Aggregation
        samples: str,
        rnastructure_path: str,
        bv_files: tuple[str],
        clustering_file: str,
        rnastructure_use_temp: bool,
        rnastructure_fold_args: str,
        rnastructure_use_dms: str,
        rnastructure_dms_min_unpaired_value: float,
        rnastructure_dms_max_paired_value: float,
        rnastructure_deltag_ensemble: bool,
        rnastructure_probability: bool,
        # Drawing
        inpt: tuple[str],
        flat: bool,
        section: str,
        mutation_fraction: bool,
        mutation_fraction_identity: bool,
        base_coverage: bool,
<<<<<<< HEAD
        mutation_per_read_per_reference: bool,
        mutations_in_barcodes: bool,
        ):
    """ Run entire DREEM pipeline. """
=======
        mutations_per_read_per_sample: bool,
        # Misc
        version: bool,
        help: bool,
        ):
    """ Run entire DREEM pipeline. """

    if version:
        print(f"DREEM version {pkg_version}")
        return 0

    if help:
        print(cli.help)
        return 0

    check_bowtie2_exists()
    check_cutadapt_exists()
    check_fastqc_exists()
    check_samtools_exists()
    check_rnastructure_exists(rnastructure_path)

>>>>>>> a18e3aed
    # Demultiplexing
    if demult_on:
        fastqs_dir_dm, fastqi_dir_dm, fastq12_dir_dm = demultiplex.run(
            fasta=fasta,
            library=library,
            out_dir=out_dir,
            temp_dir=temp_dir,
            demulti_overwrite=demulti_overwrite,
            fastq1=fastq1,
            fastq2=fastq2,
            clipped=clipped,
            index_tolerance=index_tolerance,
            mismatch_tolerence=mismatch_tolerence,
            parallel_demultiplexing=parallel_demultiplexing,
            barcode_start=barcode_start,
            barcode_length=barcode_length,

        )

        fastqs = ()
        fastqi = ()
        fastq1 = ()
        fastq2 = ()

        fastqs_dir = fastqs_dir + fastqs_dir_dm
        fastqi_dir = fastqi_dir + fastqi_dir_dm
        fastq12_dir = fastq12_dir + fastq12_dir_dm
    # Alignment
    bamf += align.run(
        out_dir=out_dir,
        temp_dir=temp_dir,
        save_temp=save_temp,
        rerun=rerun,
        max_procs=max_procs,
        parallel=parallel,
        fasta=fasta,
        fastqs=fastqs,
        fastqi=fastqi,
        fastq1=fastq1,
        fastq2=fastq2,
        fastqs_dir=fastqs_dir,
        fastqi_dir=fastqi_dir,
        fastq12_dir=fastq12_dir,
        phred_enc=phred_enc,
        fastqc=fastqc,
        qc_extract=qc_extract,
        cut=cut,
        cut_q1=cut_q1,
        cut_q2=cut_q2,
        cut_g1=cut_g1,
        cut_a1=cut_a1,
        cut_g2=cut_g2,
        cut_a2=cut_a2,
        cut_o=cut_o,
        cut_e=cut_e,
        cut_indels=cut_indels,
        cut_nextseq=cut_nextseq,
        cut_discard_trimmed=cut_discard_trimmed,
        cut_discard_untrimmed=cut_discard_untrimmed,
        cut_m=cut_m,
        bt2_local=bt2_local,
        bt2_discordant=bt2_discordant,
        bt2_mixed=bt2_mixed,
        bt2_dovetail=bt2_dovetail,
        bt2_contain=bt2_contain,
        bt2_unal=bt2_unal,
        bt2_score_min=bt2_score_min,
        bt2_i=bt2_i,
        bt2_x=bt2_x,
        bt2_gbar=bt2_gbar,
        bt2_l=bt2_l,
        bt2_s=bt2_s,
        bt2_d=bt2_d,
        bt2_r=bt2_r,
        bt2_dpad=bt2_dpad,
        bt2_orient=bt2_orient)
    # Vectoring
    bv_files += vector.run(
        out_dir=out_dir,
        temp_dir=temp_dir,
        save_temp=save_temp,
        rerun=rerun,
        max_procs=max_procs,
        parallel=parallel,
        fasta=fasta,
        bamf=bamf,
        bamd=bamd,
        library=library,
        autosect=autosect,
        coords=coords,
        primers=primers,
        primer_gap=primer_gap,
        phred_enc=phred_enc,
        min_phred=min_phred,
        ambid=ambid,
        strict_pairs=strict_pairs,
        batch_size=batch_size,
    )
    if clust:
        cluster_results = cluster.run(
            mp_report=bv_files,
            max_clusters=max_clusters,
            min_iter=min_iter,
            max_iter=max_iter,
            signal_thresh=signal_thresh,
            include_gu=include_gu,
            include_del=include_del,
            polya_max=polya_max,
            min_reads=min_reads,
            convergence_cutoff=convergence_cutoff,
            num_runs=num_runs,
            max_procs=max_procs
        )
    else:
        cluster_results = ""
    # Aggregate
    aggregate.main.run(
        out_dir=out_dir,
        temp_dir=temp_dir,
        save_temp=save_temp,
        library=library,
        samples=samples,
        fasta=fasta,
        bv_files=bv_files,
        clustering_file=cluster_results,
        rnastructure_path=rnastructure_path,
        rnastructure_use_temp=rnastructure_use_temp,
        rnastructure_fold_args=rnastructure_fold_args,
        rnastructure_use_dms=rnastructure_use_dms,
        rnastructure_dms_min_unpaired_value=rnastructure_dms_min_unpaired_value,
        rnastructure_dms_max_paired_value=rnastructure_dms_max_paired_value,
        rnastructure_deltag_ensemble=rnastructure_deltag_ensemble,
        rnastructure_probability=rnastructure_probability,
    )

    draw.run(
        inpt=list(inpt) + [json.load(open(os.path.join(out_dir, f), 'r')) for f in os.listdir(out_dir) if
                           f.endswith(".json")],
        out_dir=out_dir,
        flat=flat,
        mutation_fraction=mutation_fraction,
        mutation_fraction_identity=mutation_fraction_identity,
        base_coverage=base_coverage,
        mutation_per_read_per_reference=mutation_per_read_per_reference,
        mutations_in_barcodes=mutations_in_barcodes,
        section=section
    )


if __name__ == "__main__":
    cli()<|MERGE_RESOLUTION|>--- conflicted
+++ resolved
@@ -33,13 +33,9 @@
                           [opt_cluster],
                           cluster.params,
                           aggregate.params,
-<<<<<<< HEAD
                           aggregate.params,
                           draw.params
-=======
-                          # draw.params
                           misc_params,
->>>>>>> a18e3aed
                           )
 
 
@@ -184,18 +180,12 @@
         mutation_fraction: bool,
         mutation_fraction_identity: bool,
         base_coverage: bool,
-<<<<<<< HEAD
         mutation_per_read_per_reference: bool,
         mutations_in_barcodes: bool,
-        ):
-    """ Run entire DREEM pipeline. """
-=======
-        mutations_per_read_per_sample: bool,
         # Misc
         version: bool,
         help: bool,
         ):
-    """ Run entire DREEM pipeline. """
 
     if version:
         print(f"DREEM version {pkg_version}")
@@ -210,8 +200,8 @@
     check_fastqc_exists()
     check_samtools_exists()
     check_rnastructure_exists(rnastructure_path)
-
->>>>>>> a18e3aed
+    
+    """ Run entire DREEM pipeline. """
     # Demultiplexing
     if demult_on:
         fastqs_dir_dm, fastqi_dir_dm, fastq12_dir_dm = demultiplex.run(
