<<<<<<< HEAD
__version__ = '0.1.4'
=======
>>>>>>> a18e3aed

import warnings

from . import align, demultiplex, vector, cluster, aggregate, draw

from .main import run, cli

warnings.simplefilter(action='ignore', category=FutureWarning)<|MERGE_RESOLUTION|>--- conflicted
+++ resolved
@@ -1,7 +1,3 @@
-<<<<<<< HEAD
-__version__ = '0.1.4'
-=======
->>>>>>> a18e3aed
 
 import warnings
 
