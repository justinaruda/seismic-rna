--- conflicted
+++ resolved
@@ -1,18 +1,7 @@
 from ..draw import manipulator, util, plotter
 import pandas as pd
 import numpy as np
-<<<<<<< HEAD
-from dreem.util.dump import sort_dict, flatten_json
-import plotly.graph_objects as go
-from custom_inherit import doc_inherit
-from dreem.util.docstring import style_child_takes_over_parent
-import os
-from dreem.draw.util import save_plot, extract_args
-import inspect 
-
-=======
 from ..util.dump import sort_dict, flatten_json
->>>>>>> 82f66c43
 
 class Study(object):
     """A class to store information about a study, i.e a set of samples that are relevant to be studied together.
